# Infrastructure Changelog

All notable changes to the infrastructure will be documented in this file. Since the `infrastructure` has a lot of
components, the logs will have the following format:

```
(<component-name>): <the description of the change>
```

## Unreleased

### Removed

### Changed

### Added

<<<<<<< HEAD
- (`token_list_manager`): CLI for updating to new version of a previously saved list of trusted tokens.
=======
- `loadnext` crate, a new implementation of the loadtest for zkSync.
>>>>>>> 0c4e59fb

### Fixed

## Release 2021-02-19

### Removed

- (`ci/Dockerfile`): `docker/ci` folder was removed, because it is outdated.

### Changed

- (`fee-seller`): migrating to zksync V0.9.0.

### Added

- (`read-variable`): tool for read private and public variables from contracts.
- (`reading-tool`): tool for reading test config.
- (`explorer`): column "Can be used to pay fees" for tokens.

### Fixed

- (`fee-seller`): Sends all Ethereum transactions with sequential nonce starting with the next available not finalized
  nonce. Thereby resend stuck transactions after the next time you run the script.

- (`explorer`): Bug with 'Click to copy' button for account address.

## Release 2021-02-02

### Removed

- (`explorer`): 'localStorage' caching. It fixed the bug when the block have not updated the "Initiated" status.

### Changed

- (`explorer`): Deposits from and withdrawals to an L1 account are only displayed in the history of operation initiator.

### Added

- (`explorer`): `completeWithdrawals` tx hash was added to the explorer.

### Fixed

- (`explorer`): Bug with not displaying old blocks was fixed.
- (`explorer`): Bug with updating transaction data after searching another transaction was fixed.
- (`explorer`): Fixed processing of transactions with different prefixes.
- (`explorer`): bug with not displaying some deposits and withdrawals for the accounts was fixed by not taking account
  address case into account.

## Release 2021-01-12

### Added

- (`fee-seller`): reserve fee accumulator address.

### Changed

- (`explorer`) was refactored and optimized.
- (`explorer`): optimized by caching.
- (`tok_cli`): was removed and all commands from it have been moved to `zk`.

### Fixed

- (`fee-seller`): the logic of amount to withdraw/transfer through ZkSync network.
- Link to status page was added to explorer.
- (`explorer`): account and token ids, verified and committed nonces.
- (`zk`): `lint` command.<|MERGE_RESOLUTION|>--- conflicted
+++ resolved
@@ -15,11 +15,9 @@
 
 ### Added
 
-<<<<<<< HEAD
 - (`token_list_manager`): CLI for updating to new version of a previously saved list of trusted tokens.
-=======
-- `loadnext` crate, a new implementation of the loadtest for zkSync.
->>>>>>> 0c4e59fb
+
+- (`loadnext`): Crate, a new implementation of the loadtest for zkSync.
 
 ### Fixed
 
