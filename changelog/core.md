--- conflicted
+++ resolved
@@ -9,27 +9,21 @@
 ### Changed
 
 - (`loadtest`): `zksync_fee` has been moved to `[main_wallet]` section from the `[network]` section.
-<<<<<<< HEAD
-- Fast withdrawals now can trigger aggregated block execution.
-=======
 - A special balancer for FeeTicker was replaced with a generic balancer.
 - (`eth_client`): `web3` field was made private in `ETHDirectClient`. `testkit` and `loadtest` don't use it directly
   now.
 - (`api_server`): Make `submit_txs_batch` send only one signature request.
->>>>>>> 5735b308
+- Fast withdrawals now can trigger aggregated block execution.
 
 ### Added
 
 - (`loadtest`): Added `zksync_fee` option into the `[scenario]` section to set fee for each scenario individually, added
   `fee_token` option into the `[main_wallet]` section to set token that is used to pay fees for the main wallet
   operations.
-<<<<<<< HEAD
-- Added `BlockMetadata` structure and corresponding table to track block data that is not related to protocol.
-=======
 - (`eth_client`): Added `get_tx`, `create_contract` methods to `EthereumGateway`, `get_web3_transport` method to
   ETHDirectClient.
 - (`api_server`): Support for accounts that don't have to pay fees (e.g. network service accounts) was added.
->>>>>>> 5735b308
+- Added `BlockMetadata` structure and corresponding table to track block data that is not related to protocol.
 
 ### Fixed
 
