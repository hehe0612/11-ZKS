--- conflicted
+++ resolved
@@ -82,19 +82,11 @@
 
     async fn run(
         &mut self,
-<<<<<<< HEAD
-        monitor: Monitor,
-        fees: Fees,
-        wallets: Vec<TestWallet>,
-    ) -> anyhow::Result<Vec<TestWallet>> {
-        log::info!("Full exit and deposit cycle started");
-=======
         monitor: &Monitor,
         fees: &Fees,
         wallets: &[TestWallet],
     ) -> anyhow::Result<()> {
         vlog::info!("Full exit and deposit cycle started");
->>>>>>> 00430aa2
 
         let futures = wallets
             .iter()
