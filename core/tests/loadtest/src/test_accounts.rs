// Built-in import
use std::sync::atomic::{AtomicU32, Ordering};
// External uses
use num::BigUint;
use rand::Rng;
// Workspace uses
use models::{tx::PackedEthSignature, AccountId, Address, FranklinTx};
use zksync::{
    error::ClientError, web3::types::H256, EthereumProvider, Network, Provider, Wallet,
    WalletCredentials,
};
use zksync_config::ConfigurationOptions;
// Local uses
use crate::scenarios::configs::AccountInfo;

#[derive(Debug)]
pub struct TestWallet {
    pub eth_provider: EthereumProvider,
    inner: Wallet,
    nonce: AtomicU32,
}

impl TestWallet {
    pub const TOKEN_NAME: &'static str = "ETH";

    pub async fn from_info(
        info: &AccountInfo,
        provider: Provider,
        config: &ConfigurationOptions,
    ) -> Self {
        let credentials =
            WalletCredentials::from_eth_pk(info.address, info.private_key, Network::Localhost)
                .unwrap();

        let inner = Wallet::new(provider, credentials).await.unwrap();
        Self::from_wallet(inner, &config.web3_url).await
    }

    // Parses and builds a new wallets list.
    pub async fn from_info_list(
        input: &[AccountInfo],
        provider: Provider,
        config: &ConfigurationOptions,
    ) -> Vec<Self> {
        let mut wallets = Vec::new();

        for info in input {
            let wallet = Self::from_info(info, provider.clone(), config).await;
            wallets.push(wallet)
        }
        wallets
    }

    // Creates a random wallet.
    pub async fn new_random(provider: Provider, config: &ConfigurationOptions) -> Self {
        let eth_private_key = gen_random_eth_private_key();
        let address_from_pk =
            PackedEthSignature::address_from_private_key(&eth_private_key).unwrap();

        let inner = Wallet::new(
            provider,
            WalletCredentials::from_eth_pk(address_from_pk, eth_private_key, Network::Localhost)
                .unwrap(),
        )
        .await
        .unwrap();

        Self::from_wallet(inner, &config.web3_url).await
    }

    async fn from_wallet(inner: Wallet, web3_url: impl AsRef<str>) -> Self {
        let eth_provider = inner.ethereum(web3_url).await.unwrap();
        let zk_nonce = inner
            .provider
            .account_info(inner.address())
            .await
            .unwrap()
            .committed
            .nonce;

        Self {
            inner,
            eth_provider,
            nonce: AtomicU32::new(zk_nonce),
        }
    }

    /// Returns the wallet address.
    pub fn address(&self) -> Address {
        self.inner.address()
    }

    /// Returns the current account ID.
    pub fn account_id(&self) -> Option<AccountId> {
        self.inner.account_id()
    }

    // Updates ZKSync account id.
    pub async fn update_account_id(&mut self) -> Result<(), ClientError> {
        self.inner.update_account_id().await
    }

<<<<<<< HEAD
    pub fn sign_change_pubkey(&self, fee: BigUint) -> FranklinTx {
        let fee_token = 0; // ETH
        FranklinTx::ChangePubKey(Box::new(
            self.zk_acc
                .sign_change_pubkey_tx(None, true, fee_token, fee, false),
        ))
=======
    // Creates a signed change public key transaction.
    pub async fn sign_change_pubkey(&self) -> Result<FranklinTx, ClientError> {
        self.inner
            .start_change_pubkey()
            .nonce(self.pending_nonce())
            .tx()
            .await
>>>>>>> ec20c91f
    }

    // Creates a signed withdraw transaction.
    pub async fn sign_withdraw_single(
        &self,
        amount: BigUint,
    ) -> Result<(FranklinTx, Option<PackedEthSignature>), ClientError> {
        self.inner
            .start_withdraw()
            .nonce(self.pending_nonce())
            .token(Self::TOKEN_NAME)?
            .amount(amount)
            .to(self.inner.address())
            .tx()
            .await
    }

    // Creates a signed withdraw transaction with a fee provided.
    pub async fn sign_withdraw(
        &self,
        amount: BigUint,
        fee: Option<BigUint>,
    ) -> Result<(FranklinTx, Option<PackedEthSignature>), ClientError> {
        let mut builder = self
            .inner
            .start_withdraw()
            .nonce(self.pending_nonce())
            .token(Self::TOKEN_NAME)?
            .amount(amount)
            .to(self.inner.address());
        if let Some(fee) = fee {
            builder = builder.fee(fee);
        }

        builder.tx().await
    }

    // Creates a signed transfer tx to a given receiver.
    pub async fn sign_transfer(
        &self,
        to: impl Into<Address>,
        amount: impl Into<BigUint>,
        fee: Option<BigUint>,
    ) -> Result<(FranklinTx, Option<PackedEthSignature>), ClientError> {
        let mut builder = self
            .inner
            .start_transfer()
            .nonce(self.pending_nonce())
            .token(Self::TOKEN_NAME)?
            .amount(amount)
            .to(to.into());
        if let Some(fee) = fee {
            builder = builder.fee(fee);
        }

        builder.tx().await
    }

    // Creates a signed transfer tx to a random receiver.
    pub async fn sign_transfer_to_random(
        &self,
        test_accounts: &[AccountInfo],
        amount: BigUint,
    ) -> Result<(FranklinTx, Option<PackedEthSignature>), ClientError> {
        let to = {
            let mut rng = rand::thread_rng();
            let count = test_accounts.len() - 1;

            let mut to_idx = rng.gen_range(0, count);
            while test_accounts[to_idx].address == self.inner.address() {
                to_idx = rng.gen_range(0, count);
            }
            test_accounts[to_idx].address
        };

        self.sign_transfer(to, amount, None).await
    }

    /// Returns appropriate nonce for the new transaction and increments the nonce.
    fn pending_nonce(&self) -> u32 {
        self.nonce.fetch_add(1, Ordering::SeqCst)
    }
}

fn gen_random_eth_private_key() -> H256 {
    let mut eth_private_key = H256::default();
    eth_private_key.randomize();
    eth_private_key
}<|MERGE_RESOLUTION|>--- conflicted
+++ resolved
@@ -100,22 +100,15 @@
         self.inner.update_account_id().await
     }
 
-<<<<<<< HEAD
-    pub fn sign_change_pubkey(&self, fee: BigUint) -> FranklinTx {
-        let fee_token = 0; // ETH
-        FranklinTx::ChangePubKey(Box::new(
-            self.zk_acc
-                .sign_change_pubkey_tx(None, true, fee_token, fee, false),
-        ))
-=======
     // Creates a signed change public key transaction.
-    pub async fn sign_change_pubkey(&self) -> Result<FranklinTx, ClientError> {
+    pub async fn sign_change_pubkey(&self, fee: BigUint) -> Result<FranklinTx, ClientError> {
         self.inner
             .start_change_pubkey()
             .nonce(self.pending_nonce())
+            .fee_token(Self::TOKEN_NAME)?
+            .fee(fee)
             .tx()
             .await
->>>>>>> ec20c91f
     }
 
     // Creates a signed withdraw transaction.
