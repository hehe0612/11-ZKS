--- conflicted
+++ resolved
@@ -8,14 +8,7 @@
 use jsonrpc_core::{Error, ErrorCode, IoHandler, MetaIoHandler, Metadata, Middleware, Result};
 use jsonrpc_derive::rpc;
 use jsonrpc_http_server::ServerBuilder;
-<<<<<<< HEAD
-use num::BigUint;
-use storage::chain::block::records::BlockDetails;
-use storage::chain::operations::records::StoredExecutedPriorityOperation;
-use storage::chain::operations_ext::records::TxReceiptResponse;
-use web3::types::Address;
-=======
->>>>>>> 6655ecfa
+use num::{BigUint, ToPrimitive};
 // Workspace uses
 use models::{
     config_options::{ConfigurationOptions, ThreadPanicNotify},
@@ -25,18 +18,15 @@
         Account, AccountId, Address, FranklinPriorityOp, FranklinTx, Nonce, PriorityOp, PubKeyHash,
         Token, TokenId, TokenLike,
     },
-    primitives::{big_decimal_to_u128, floor_big_decimal},
 };
 use storage::{
     chain::{
         block::records::BlockDetails, operations::records::StoredExecutedPriorityOperation,
         operations_ext::records::TxReceiptResponse,
     },
-<<<<<<< HEAD
-=======
     ConnectionPool, StorageProcessor,
->>>>>>> 6655ecfa
 };
+
 // Local uses
 use crate::{
     eth_watch::EthWatchRequest,
@@ -78,7 +68,7 @@
 #[derive(Debug, Clone, Serialize, Deserialize, Default)]
 #[serde(rename_all = "camelCase")]
 pub struct DepositingFunds {
-    amount: BigDecimal,
+    amount: BigUint,
     expected_accept_block: u64,
 }
 
@@ -113,7 +103,7 @@
                 .entry(token_symbol)
                 .or_insert_with(DepositingFunds::default);
 
-            balance.amount += BigDecimal::from(op.amount);
+            balance.amount += BigUint::from(op.amount);
 
             // `balance.expected_accept_block` should be the greatest block number among
             // all the deposits for a certain token.
@@ -183,9 +173,7 @@
         let (token_id, amount) = match priority_op.data {
             FranklinPriorityOp::Deposit(deposit) => (
                 deposit.token,
-                big_decimal_to_u128(&deposit.amount)
-                    .try_into()
-                    .expect("Too big deposit amount"),
+                deposit.amount.to_u64().expect("Too big deposit amount"),
             ),
             other => {
                 panic!("Incorrect input for OngoingDeposit: {:?}", other);
@@ -303,14 +291,10 @@
         tx_type: TxFeeTypes,
         amount: BigUint,
         token_like: TokenLike,
-<<<<<<< HEAD
     ) -> Result<BigUint>;
-=======
-    ) -> Result<BigDecimal>;
 
     #[rpc(name = "get_confirmations_for_eth_op_amount", returns = "u64")]
     fn get_confirmations_for_eth_op_amount(&self) -> Result<u64>;
->>>>>>> 6655ecfa
 }
 
 #[derive(Clone)]
