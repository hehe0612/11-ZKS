--- conflicted
+++ resolved
@@ -1720,8 +1720,6 @@
       ]
     }
   },
-<<<<<<< HEAD
-=======
   "30ef0469f0125289ac955a30e1fab1cc8f06511ba9d4907ae8a3678482f8a0a2": {
     "query": "\n            INSERT INTO incomplete_blocks (number, fee_account_id, unprocessed_prior_op_before, unprocessed_prior_op_after, block_size, commit_gas_limit, verify_gas_limit,  timestamp)\n            VALUES ($1, $2, $3, $4, $5, $6, $7, $8)\n            ",
     "describe": {
@@ -1741,33 +1739,6 @@
       "nullable": []
     }
   },
-  "311eb879affeff3c877d978d0a7ac443d904edbc606a213ecc5959dbedc16b3e": {
-    "query": "SELECT created_at, block_number FROM executed_priority_operations\n                WHERE tx_hash = $1",
-    "describe": {
-      "columns": [
-        {
-          "ordinal": 0,
-          "name": "created_at",
-          "type_info": "Timestamptz"
-        },
-        {
-          "ordinal": 1,
-          "name": "block_number",
-          "type_info": "Int8"
-        }
-      ],
-      "parameters": {
-        "Left": [
-          "Bytea"
-        ]
-      },
-      "nullable": [
-        false,
-        false
-      ]
-    }
-  },
->>>>>>> 3e0667c3
   "3186e2d96b7f1e1339ac9f09221ae15aba8dff112083079fc6ef5f3acbfc1553": {
     "query": "\n            INSERT INTO tokens ( id, address, symbol, decimals, kind )\n            VALUES ( $1, $2, $3, $4, $5 )\n            ON CONFLICT (id)\n            DO\n              UPDATE SET address = $2, symbol = $3, decimals = $4, kind = $5\n            ",
     "describe": {
@@ -4861,25 +4832,15 @@
       "nullable": []
     }
   },
-<<<<<<< HEAD
-  "a77668a3dce7f7cd1f45816f932eea685d429c3d75b40ea8e1a1bb9fc29f11c6": {
-    "query": "UPDATE prover_job_queue SET (job_status, updated_at, updated_by) = ($1, now(), 'server_clean_idle')\n            WHERE job_status = $2 and (now() - updated_at) >= interval '120 seconds'",
-=======
   "a7c77ca1eaea92f29494328c6652246732e50e2c989ed87676e333c295e0c251": {
     "query": "UPDATE eth_parameters\n            SET last_committed_block = $1, last_verified_block = $2, last_executed_block = $3\n            WHERE id = true",
->>>>>>> 3e0667c3
-    "describe": {
-      "columns": [],
-      "parameters": {
-        "Left": [
-<<<<<<< HEAD
-          "Int4",
-          "Int4"
-=======
-          "Int8",
-          "Int8",
-          "Int8"
->>>>>>> 3e0667c3
+    "describe": {
+      "columns": [],
+      "parameters": {
+        "Left": [
+          "Int8",
+          "Int8",
+          "Int8"
         ]
       },
       "nullable": []
