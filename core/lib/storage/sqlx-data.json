--- conflicted
+++ resolved
@@ -922,7 +922,6 @@
       "nullable": []
     }
   },
-<<<<<<< HEAD
   "1ef12b2ecab94e40c1fe2c112b7c2d15db1e5f631161ad8bd01058250272429d": {
     "query": "\n                WITH transaction AS (\n                    SELECT\n                        tx_hash,\n                        block_number,\n                        nonce,\n                        block_index,\n                        from_account,\n                        to_account\n                    FROM executed_transactions\n                    WHERE tx_hash = $1\n                ), priority_op AS (\n                    SELECT\n                        tx_hash,\n                        block_number,\n                        priority_op_serialid as nonce,\n                        block_index,\n                        from_account,\n                        to_account\n                    FROM executed_priority_operations\n                    WHERE tx_hash = $1 OR eth_hash = $1\n                ),\n                everything AS (\n                    SELECT * FROM transaction\n                    UNION ALL\n                    SELECT * FROM priority_op\n                )\n                SELECT\n                    tx_hash as \"tx_hash!\",\n                    block_number as \"block_number!\",\n                    nonce as \"nonce!\",\n                    block_index as \"block_index?\",\n                    from_account as \"from_account!\",\n                    to_account as \"to_account?\",\n                    root_hash as \"block_hash!\"\n                FROM everything\n                LEFT JOIN blocks\n                    ON everything.block_number = blocks.number\n            ",
     "describe": {
@@ -977,7 +976,8 @@
         null,
         false
       ]
-=======
+    }
+  },
   "1fbfd087b4c05dc6a682c0020bfae07b3eea537e3e96f0316a7ec3ed63df9f88": {
     "query": "DELETE FROM account_tree_cache WHERE block < $1",
     "describe": {
@@ -988,7 +988,6 @@
         ]
       },
       "nullable": []
->>>>>>> 68bcf491
     }
   },
   "222e3946401772e3f6e0d9ce9909e8e7ac2dc830c5ecfcd522f56b3bf70fd679": {
