{
  "db": "PostgreSQL",
  "03d9e5cb04328e5a5e238727311406d19ffb924f06f34c04f67fbd9354442996": {
    "query": "SELECT * FROM operations WHERE block_number = $1 AND action_type = $2",
    "describe": {
      "columns": [
        {
          "ordinal": 0,
          "name": "id",
          "type_info": "Int8"
        },
        {
          "ordinal": 1,
          "name": "block_number",
          "type_info": "Int8"
        },
        {
          "ordinal": 2,
          "name": "action_type",
          "type_info": "Text"
        },
        {
          "ordinal": 3,
          "name": "created_at",
          "type_info": "Timestamptz"
        },
        {
          "ordinal": 4,
          "name": "confirmed",
          "type_info": "Bool"
        }
      ],
      "parameters": {
        "Left": [
          "Int8",
          "Text"
        ]
      },
      "nullable": [
        false,
        false,
        false,
        false,
        false
      ]
    }
  },
  "04069d09246f16a6d03be04decaa05456556dc05b964adea34742af0eaef91aa": {
    "query": "\n                    SELECT * FROM tokens\n                    WHERE symbol = $1\n                    LIMIT 1\n                    ",
    "describe": {
      "columns": [
        {
          "ordinal": 0,
          "name": "id",
          "type_info": "Int4"
        },
        {
          "ordinal": 1,
          "name": "address",
          "type_info": "Text"
        },
        {
          "ordinal": 2,
          "name": "symbol",
          "type_info": "Text"
        },
        {
          "ordinal": 3,
          "name": "decimals",
          "type_info": "Int2"
        }
      ],
      "parameters": {
        "Left": [
          "Text"
        ]
      },
      "nullable": [
        false,
        false,
        false,
        false
      ]
    }
  },
  "05a15d67581b3f06b8e3994526d5e4394e82fe5bd6550a80bc54038637c31eac": {
    "query": "INSERT INTO operations (block_number, action_type) VALUES ($1, $2)\n            RETURNING *",
    "describe": {
      "columns": [
        {
          "ordinal": 0,
          "name": "id",
          "type_info": "Int8"
        },
        {
          "ordinal": 1,
          "name": "block_number",
          "type_info": "Int8"
        },
        {
          "ordinal": 2,
          "name": "action_type",
          "type_info": "Text"
        },
        {
          "ordinal": 3,
          "name": "created_at",
          "type_info": "Timestamptz"
        },
        {
          "ordinal": 4,
          "name": "confirmed",
          "type_info": "Bool"
        }
      ],
      "parameters": {
        "Left": [
          "Int8",
          "Text"
        ]
      },
      "nullable": [
        false,
        false,
        false,
        false,
        false
      ]
    }
  },
  "06eb41e0b8385c6875b0355660a43e633172e01a20dcb3d81b4f47e4b70705c4": {
    "query": "INSERT INTO mempool_txs (tx_hash, tx, created_at, eth_sign_data, batch_id)\n            VALUES ($1, $2, $3, $4, $5)",
    "describe": {
      "columns": [],
      "parameters": {
        "Left": [
          "Text",
          "Jsonb",
          "Timestamptz",
          "Jsonb",
          "Int8"
        ]
      },
      "nullable": []
    }
  },
  "088013a67d0b8118980a606386ff38b394a26abfed0f209d17a6a583a297679b": {
    "query": "\n                SELECT * FROM account_creates\n                WHERE account_id = $1 AND block_number > $2\n            ",
    "describe": {
      "columns": [
        {
          "ordinal": 0,
          "name": "account_id",
          "type_info": "Int8"
        },
        {
          "ordinal": 1,
          "name": "is_create",
          "type_info": "Bool"
        },
        {
          "ordinal": 2,
          "name": "block_number",
          "type_info": "Int8"
        },
        {
          "ordinal": 3,
          "name": "address",
          "type_info": "Bytea"
        },
        {
          "ordinal": 4,
          "name": "nonce",
          "type_info": "Int8"
        },
        {
          "ordinal": 5,
          "name": "update_order_id",
          "type_info": "Int4"
        }
      ],
      "parameters": {
        "Left": [
          "Int8",
          "Int8"
        ]
      },
      "nullable": [
        false,
        false,
        false,
        false,
        false,
        false
      ]
    }
  },
  "0ce7ffaee2c0f1d90d1e206dd848a0a7970982f92b09872285ece9d24de1770f": {
    "query": "\n            SELECT * FROM account_tree_cache\n            WHERE block = $1\n            ",
    "describe": {
      "columns": [
        {
          "ordinal": 0,
          "name": "block",
          "type_info": "Int8"
        },
        {
          "ordinal": 1,
          "name": "tree_cache",
          "type_info": "Text"
        }
      ],
      "parameters": {
        "Left": [
          "Int8"
        ]
      },
      "nullable": [
        false,
        false
      ]
    }
  },
  "0e390d0f58d24733d76253da2e4d9c9a0f5c96702d164fe3ad64af8aec43ee49": {
    "query": "\n                SELECT * FROM account_balance_updates\n                WHERE account_id = $1 AND block_number > $2\n            ",
    "describe": {
      "columns": [
        {
          "ordinal": 0,
          "name": "balance_update_id",
          "type_info": "Int4"
        },
        {
          "ordinal": 1,
          "name": "account_id",
          "type_info": "Int8"
        },
        {
          "ordinal": 2,
          "name": "block_number",
          "type_info": "Int8"
        },
        {
          "ordinal": 3,
          "name": "coin_id",
          "type_info": "Int4"
        },
        {
          "ordinal": 4,
          "name": "old_balance",
          "type_info": "Numeric"
        },
        {
          "ordinal": 5,
          "name": "new_balance",
          "type_info": "Numeric"
        },
        {
          "ordinal": 6,
          "name": "old_nonce",
          "type_info": "Int8"
        },
        {
          "ordinal": 7,
          "name": "new_nonce",
          "type_info": "Int8"
        },
        {
          "ordinal": 8,
          "name": "update_order_id",
          "type_info": "Int4"
        }
      ],
      "parameters": {
        "Left": [
          "Int8",
          "Int8"
        ]
      },
      "nullable": [
        false,
        false,
        false,
        false,
        false,
        false,
        false,
        false,
        false
      ]
    }
  },
  "0fbc25e0f2aab2b56acf7e09d75690a78f7c2df7cec0644a8e45461ee9aab75b": {
    "query": "SELECT * FROM data_restore_rollup_ops\n            ORDER BY id ASC",
    "describe": {
      "columns": [
        {
          "ordinal": 0,
          "name": "id",
          "type_info": "Int4"
        },
        {
          "ordinal": 1,
          "name": "block_num",
          "type_info": "Int8"
        },
        {
          "ordinal": 2,
          "name": "operation",
          "type_info": "Jsonb"
        },
        {
          "ordinal": 3,
          "name": "fee_account",
          "type_info": "Int8"
        }
      ],
      "parameters": {
        "Left": []
      },
      "nullable": [
        false,
        false,
        false,
        false
      ]
    }
  },
  "15faacf14edd991dedc35011ef12eefc5a04771a6b3f24a4c655f9259c9ea572": {
    "query": "SELECT * FROM account_balance_updates WHERE block_number > $1 AND block_number <= $2 ",
    "describe": {
      "columns": [
        {
          "ordinal": 0,
          "name": "balance_update_id",
          "type_info": "Int4"
        },
        {
          "ordinal": 1,
          "name": "account_id",
          "type_info": "Int8"
        },
        {
          "ordinal": 2,
          "name": "block_number",
          "type_info": "Int8"
        },
        {
          "ordinal": 3,
          "name": "coin_id",
          "type_info": "Int4"
        },
        {
          "ordinal": 4,
          "name": "old_balance",
          "type_info": "Numeric"
        },
        {
          "ordinal": 5,
          "name": "new_balance",
          "type_info": "Numeric"
        },
        {
          "ordinal": 6,
          "name": "old_nonce",
          "type_info": "Int8"
        },
        {
          "ordinal": 7,
          "name": "new_nonce",
          "type_info": "Int8"
        },
        {
          "ordinal": 8,
          "name": "update_order_id",
          "type_info": "Int4"
        }
      ],
      "parameters": {
        "Left": [
          "Int8",
          "Int8"
        ]
      },
      "nullable": [
        false,
        false,
        false,
        false,
        false,
        false,
        false,
        false,
        false
      ]
    }
  },
  "17626aba706502252ba06108c8b1563732a3e85094f8d76ce55f1d3487fc605b": {
    "query": "\n            select \n                created_at as \"created_at!\"\n            from (\n                    select\n                        created_at\n                    from\n                        executed_transactions\n                    where\n                        from_account = $1\n                        or\n                        to_account = $1\n                        or\n                        primary_account_address = $1\n                    union all\n                    select\n                        created_at\n                    from \n                        executed_priority_operations\n                    where \n                        from_account = $1\n                        or\n                        to_account = $1\n            ) t\n            order by\n                created_at asc\n            limit \n                1\n            ",
    "describe": {
      "columns": [
        {
          "ordinal": 0,
          "name": "created_at!",
          "type_info": "Timestamptz"
        }
      ],
      "parameters": {
        "Left": [
          "Bytea"
        ]
      },
      "nullable": [
        null
      ]
    }
  },
  "17db5f9b97791dc5c8edbc69b5a780d68838adbb9debccdc678600673e328aae": {
    "query": "\n                SELECT * FROM account_creates\n                WHERE address = $1 AND is_create = $2\n                ORDER BY block_number desc\n                LIMIT 1\n            ",
    "describe": {
      "columns": [
        {
          "ordinal": 0,
          "name": "account_id",
          "type_info": "Int8"
        },
        {
          "ordinal": 1,
          "name": "is_create",
          "type_info": "Bool"
        },
        {
          "ordinal": 2,
          "name": "block_number",
          "type_info": "Int8"
        },
        {
          "ordinal": 3,
          "name": "address",
          "type_info": "Bytea"
        },
        {
          "ordinal": 4,
          "name": "nonce",
          "type_info": "Int8"
        },
        {
          "ordinal": 5,
          "name": "update_order_id",
          "type_info": "Int4"
        }
      ],
      "parameters": {
        "Left": [
          "Bytea",
          "Bool"
        ]
      },
      "nullable": [
        false,
        false,
        false,
        false,
        false,
        false
      ]
    }
  },
  "17fc469643c2d885502a9f3e5d44c2b7032e03f694c663215fe9160fc8db38df": {
    "query": "\n                        INSERT INTO accounts ( id, last_block, nonce, address, pubkey_hash )\n                        VALUES ( $1, $2, $3, $4, $5 )\n                        ",
    "describe": {
      "columns": [],
      "parameters": {
        "Left": [
          "Int8",
          "Int8",
          "Int8",
          "Bytea",
          "Bytea"
        ]
      },
      "nullable": []
    }
  },
  "1a67dacb8487735515f18c6710cd3b6ca0141f72e63ae44880b7c235e29768e4": {
    "query": "UPDATE prover_job_queue \n            SET (updated_at, job_status) = (now(), $1)\n            WHERE updated_by = $2 and job_status = $3",
    "describe": {
      "columns": [],
      "parameters": {
        "Left": [
          "Int4",
          "Text",
          "Int4"
        ]
      },
      "nullable": []
    }
  },
  "222e3946401772e3f6e0d9ce9909e8e7ac2dc830c5ecfcd522f56b3bf70fd679": {
    "query": "INSERT INTO data_restore_storage_state_update (storage_state) VALUES ($1)",
    "describe": {
      "columns": [],
      "parameters": {
        "Left": [
          "Text"
        ]
      },
      "nullable": []
    }
  },
  "23610c64c6b48f1527f90d4ea0426a8c37ca436d0c811d890759cfb6330f70a9": {
    "query": "\n                        INSERT INTO account_balance_updates ( account_id, block_number, coin_id, old_balance, new_balance, old_nonce, new_nonce, update_order_id )\n                        VALUES ( $1, $2, $3, $4, $5, $6, $7, $8 )\n                        ",
    "describe": {
      "columns": [],
      "parameters": {
        "Left": [
          "Int8",
          "Int8",
          "Int4",
          "Numeric",
          "Numeric",
          "Int8",
          "Int8",
          "Int4"
        ]
      },
      "nullable": []
    }
  },
  "24598bf98e47b8a2bee59bbd777dd5e0b32ee74e21e110e9e73c52cf72b7f56c": {
    "query": "SELECT * FROM aggregate_operations WHERE action_type = $1 and from_block <= $2 and $2 <= to_block",
    "describe": {
      "columns": [
        {
          "ordinal": 0,
          "name": "id",
          "type_info": "Int8"
        },
        {
          "ordinal": 1,
          "name": "action_type",
          "type_info": "Text"
        },
        {
          "ordinal": 2,
          "name": "arguments",
          "type_info": "Jsonb"
        },
        {
          "ordinal": 3,
          "name": "from_block",
          "type_info": "Int8"
        },
        {
          "ordinal": 4,
          "name": "to_block",
          "type_info": "Int8"
        },
        {
          "ordinal": 5,
          "name": "created_at",
          "type_info": "Timestamptz"
        }
      ],
      "parameters": {
        "Left": [
          "Text",
          "Int8"
        ]
      },
      "nullable": [
        false,
        false,
        false,
        false,
        false,
        false
      ]
    }
  },
  "24870d60d50ce4eb1bc6b76a2e1fc94d39d3f5025a4bf80d5a0c2916945fc6f8": {
    "query": "UPDATE eth_operations\n                SET confirmed = $1, final_hash = $2\n                WHERE id = $3\n                RETURNING id",
    "describe": {
      "columns": [
        {
          "ordinal": 0,
          "name": "id",
          "type_info": "Int8"
        }
      ],
      "parameters": {
        "Left": [
          "Bool",
          "Bytea",
          "Int8"
        ]
      },
      "nullable": [
        false
      ]
    }
  },
  "273c7371b1a13bbb03490e874b7f2eab969defa6aa9f2b416e4f9e8a135aa97c": {
    "query": "\n                        INSERT INTO account_creates ( account_id, is_create, block_number, address, nonce, update_order_id )\n                        VALUES ( $1, $2, $3, $4, $5, $6 )\n                        ",
    "describe": {
      "columns": [],
      "parameters": {
        "Left": [
          "Int8",
          "Bool",
          "Int8",
          "Bytea",
          "Int8",
          "Int4"
        ]
      },
      "nullable": []
    }
  },
  "283d9869a56c60f851ee907cd36a70458b3b3f69a61670eeb0762f67c6ada1ed": {
    "query": "SELECT * FROM executed_transactions WHERE tx_hash = $1",
    "describe": {
      "columns": [
        {
          "ordinal": 0,
          "name": "block_number",
          "type_info": "Int8"
        },
        {
          "ordinal": 1,
          "name": "block_index",
          "type_info": "Int4"
        },
        {
          "ordinal": 2,
          "name": "tx",
          "type_info": "Jsonb"
        },
        {
          "ordinal": 3,
          "name": "operation",
          "type_info": "Jsonb"
        },
        {
          "ordinal": 4,
          "name": "tx_hash",
          "type_info": "Bytea"
        },
        {
          "ordinal": 5,
          "name": "from_account",
          "type_info": "Bytea"
        },
        {
          "ordinal": 6,
          "name": "to_account",
          "type_info": "Bytea"
        },
        {
          "ordinal": 7,
          "name": "success",
          "type_info": "Bool"
        },
        {
          "ordinal": 8,
          "name": "fail_reason",
          "type_info": "Text"
        },
        {
          "ordinal": 9,
          "name": "primary_account_address",
          "type_info": "Bytea"
        },
        {
          "ordinal": 10,
          "name": "nonce",
          "type_info": "Int8"
        },
        {
          "ordinal": 11,
          "name": "created_at",
          "type_info": "Timestamptz"
        },
        {
          "ordinal": 12,
          "name": "eth_sign_data",
          "type_info": "Jsonb"
        },
        {
          "ordinal": 13,
          "name": "batch_id",
          "type_info": "Int8"
        }
      ],
      "parameters": {
        "Left": [
          "Bytea"
        ]
      },
      "nullable": [
        false,
        true,
        false,
        false,
        false,
        false,
        true,
        false,
        true,
        false,
        false,
        false,
        true,
        true
      ]
    }
  },
  "285c1453d6e486c92a2b9b73f75c17ac00f0ca553d2b9e9a689e0da9e7471482": {
    "query": "INSERT INTO executed_priority_operations (block_number, block_index, operation, from_account, to_account, priority_op_serialid, deadline_block, eth_hash, eth_block, created_at)\n            VALUES ($1, $2, $3, $4, $5, $6, $7, $8, $9, $10)\n            ON CONFLICT (priority_op_serialid)\n            DO NOTHING",
    "describe": {
      "columns": [],
      "parameters": {
        "Left": [
          "Int8",
          "Int4",
          "Jsonb",
          "Bytea",
          "Bytea",
          "Int8",
          "Int8",
          "Bytea",
          "Int8",
          "Timestamptz"
        ]
      },
      "nullable": []
    }
  },
  "2e92926816053cda2de6d571867a625fab5bb9668840db94bd18c411f96dc39b": {
    "query": "SELECT * FROM blocks WHERE number = $1",
    "describe": {
      "columns": [
        {
          "ordinal": 0,
          "name": "number",
          "type_info": "Int8"
        },
        {
          "ordinal": 1,
          "name": "root_hash",
          "type_info": "Bytea"
        },
        {
          "ordinal": 2,
          "name": "fee_account_id",
          "type_info": "Int8"
        },
        {
          "ordinal": 3,
          "name": "unprocessed_prior_op_before",
          "type_info": "Int8"
        },
        {
          "ordinal": 4,
          "name": "unprocessed_prior_op_after",
          "type_info": "Int8"
        },
        {
          "ordinal": 5,
          "name": "block_size",
          "type_info": "Int8"
        },
        {
          "ordinal": 6,
          "name": "commit_gas_limit",
          "type_info": "Int8"
        },
        {
          "ordinal": 7,
          "name": "verify_gas_limit",
          "type_info": "Int8"
        },
        {
          "ordinal": 8,
          "name": "commitment",
          "type_info": "Bytea"
        },
        {
          "ordinal": 9,
          "name": "timestamp",
          "type_info": "Int8"
        }
      ],
      "parameters": {
        "Left": [
          "Int8"
        ]
      },
      "nullable": [
        false,
        false,
        false,
        false,
        false,
        false,
        false,
        false,
        false,
        true
      ]
    }
  },
  "3538961dd16f0eb374b50b33cae9a656426720c7fdf5d26ac406f44f47692e01": {
    "query": "SELECT COUNT(*) FROM executed_transactions WHERE success = true",
    "describe": {
      "columns": [
        {
          "ordinal": 0,
          "name": "count",
          "type_info": "Int8"
        }
      ],
      "parameters": {
        "Left": []
      },
      "nullable": [
        null
      ]
    }
  },
  "37fb5b679f6b5cfb4d1d5deaba54f98016095be89dd76580eb4e257f0164f39f": {
    "query": "SELECT count(*) as \"count!\" FROM operations WHERE action_type = $1 AND confirmed = $2",
    "describe": {
      "columns": [
        {
          "ordinal": 0,
          "name": "count!",
          "type_info": "Int8"
        }
      ],
      "parameters": {
        "Left": [
          "Text",
          "Bool"
        ]
      },
      "nullable": [
        null
      ]
    }
  },
  "393fa462bb0a3b247c99946e569f06fc7fa1f742d564adce560ac69e1729fece": {
    "query": "SELECT * FROM balances WHERE account_id = ANY($1)",
    "describe": {
      "columns": [
        {
          "ordinal": 0,
          "name": "account_id",
          "type_info": "Int8"
        },
        {
          "ordinal": 1,
          "name": "coin_id",
          "type_info": "Int4"
        },
        {
          "ordinal": 2,
          "name": "balance",
          "type_info": "Numeric"
        }
      ],
      "parameters": {
        "Left": [
          "Int8Array"
        ]
      },
      "nullable": [
        false,
        false,
        false
      ]
    }
  },
  "3970cf9992bebde3cab6c3f5cd8dc4ee3d9b7f49093327f00075dd96f5ef3623": {
    "query": "UPDATE eth_parameters\n            SET gas_price_limit = $1, average_gas_price = $2\n            WHERE id = true",
    "describe": {
      "columns": [],
      "parameters": {
        "Left": [
          "Int8",
          "Int8"
        ]
      },
      "nullable": []
    }
  },
  "39f351e0d79171f20e82f0df7ea9fd34069c69915f96d4496242d35d6bd22a1b": {
    "query": "\n                        INSERT INTO balances ( account_id, coin_id, balance )\n                        VALUES ( $1, $2, $3 )\n                        ON CONFLICT (account_id, coin_id)\n                        DO UPDATE\n                          SET balance = $3\n                        ",
    "describe": {
      "columns": [],
      "parameters": {
        "Left": [
          "Int8",
          "Int4",
          "Numeric"
        ]
      },
      "nullable": []
    }
  },
  "3cde59cdedde666c67fef2c5c35ae5bd27d0451f3b76f484941499870e160738": {
    "query": "\n            WITH eth_ops AS (\n                SELECT DISTINCT ON (block_number, action_type)\n                    operations.block_number,\n                    eth_tx_hashes.tx_hash,\n                    operations.action_type,\n                    operations.created_at,\n                    confirmed\n                FROM operations\n                    left join eth_ops_binding on eth_ops_binding.op_id = operations.id\n                    left join eth_tx_hashes on eth_tx_hashes.eth_op_id = eth_ops_binding.eth_op_id\n                ORDER BY block_number DESC, action_type, confirmed\n            )\n            SELECT\n                blocks.number AS \"block_number!\",\n                blocks.root_hash AS \"new_state_root!\",\n                blocks.block_size AS \"block_size!\",\n                committed.tx_hash AS \"commit_tx_hash?\",\n                verified.tx_hash AS \"verify_tx_hash?\",\n                committed.created_at AS \"committed_at!\",\n                verified.created_at AS \"verified_at?\"\n            FROM blocks\n            INNER JOIN eth_ops committed ON\n                committed.block_number = blocks.number AND committed.action_type = 'COMMIT' AND committed.confirmed = true\n            LEFT JOIN eth_ops verified ON\n                verified.block_number = blocks.number AND verified.action_type = 'VERIFY' AND verified.confirmed = true\n            WHERE\n                blocks.number <= $1\n            ORDER BY blocks.number DESC\n            LIMIT $2;\n            ",
    "describe": {
      "columns": [
        {
          "ordinal": 0,
          "name": "block_number!",
          "type_info": "Int8"
        },
        {
          "ordinal": 1,
          "name": "new_state_root!",
          "type_info": "Bytea"
        },
        {
          "ordinal": 2,
          "name": "block_size!",
          "type_info": "Int8"
        },
        {
          "ordinal": 3,
          "name": "commit_tx_hash?",
          "type_info": "Bytea"
        },
        {
          "ordinal": 4,
          "name": "verify_tx_hash?",
          "type_info": "Bytea"
        },
        {
          "ordinal": 5,
          "name": "committed_at!",
          "type_info": "Timestamptz"
        },
        {
          "ordinal": 6,
          "name": "verified_at?",
          "type_info": "Timestamptz"
        }
      ],
      "parameters": {
        "Left": [
          "Int8",
          "Int8"
        ]
      },
      "nullable": [
        false,
        false,
        false,
        false,
        false,
        false,
        false
      ]
    }
  },
  "3de98cdcdc7ca00173c1042fd21b88033bb209969c39d6ad44775c5fa3fa2c07": {
    "query": "INSERT INTO pending_withdrawals (id, withdrawal_hash)\n            VALUES ($1, $2)\n            ON CONFLICT (id)\n            DO UPDATE\n            SET id = $1, withdrawal_hash = $2",
    "describe": {
      "columns": [],
      "parameters": {
        "Left": [
          "Int8",
          "Bytea"
        ]
      },
      "nullable": []
    }
  },
  "3ed6f62aea4b0901e56abf35be76cf1f4f64d14dc0ef63de8b205fc472c4de97": {
    "query": "INSERT INTO data_restore_last_watched_eth_block (block_number) VALUES ($1)",
    "describe": {
      "columns": [],
      "parameters": {
        "Left": [
          "Text"
        ]
      },
      "nullable": []
    }
  },
  "411ae4152496dfa80c3ba50ad99c5ad72cce7d072d47a9a9a2c88587bf021952": {
    "query": "LOCK TABLE prover_job_queue IN EXCLUSIVE MODE",
    "describe": {
      "columns": [],
      "parameters": {
        "Left": []
      },
      "nullable": []
    }
  },
  "41a4d1c9fa9953cd94714a408afd892962f9eea9a9f1674b8dddfa72e2eb9ec2": {
    "query": "INSERT INTO eth_tx_hashes (eth_op_id, tx_hash) VALUES ($1, $2)",
    "describe": {
      "columns": [],
      "parameters": {
        "Left": [
          "Int8",
          "Bytea"
        ]
      },
      "nullable": []
    }
  },
  "431d895194996aa3230ecdaa168a3196a3cbd75fb23fe270cf09803e8774928c": {
    "query": "\n            INSERT INTO account_tree_cache (block, tree_cache)\n            VALUES ($1, $2)\n            ",
    "describe": {
      "columns": [],
      "parameters": {
        "Left": [
          "Int8",
          "Text"
        ]
      },
      "nullable": []
    }
  },
  "437c7b571b9be4bfbb677acff6b6b4393c7f8fd8c035264052e782bfd89c67ff": {
    "query": "\n                        DELETE FROM accounts\n                        WHERE id = $1\n                        ",
    "describe": {
      "columns": [],
      "parameters": {
        "Left": [
          "Int8"
        ]
      },
      "nullable": []
    }
  },
  "44b276fda62734e9c9d9853f493340265116ab7f13599674d27aafe3d3887391": {
    "query": "UPDATE eth_operations \n            SET last_used_gas_price = $1, last_deadline_block = $2\n            WHERE id = $3",
    "describe": {
      "columns": [],
      "parameters": {
        "Left": [
          "Numeric",
          "Int8",
          "Int8"
        ]
      },
      "nullable": []
    }
  },
  "44e5ba11f839c21a12e1cee81b31e848f0e87e23cc9e16e136a88a6ae7c84303": {
    "query": "INSERT INTO proofs (block_number, proof)\n            VALUES ($1, $2)",
    "describe": {
      "columns": [],
      "parameters": {
        "Left": [
          "Int8",
          "Jsonb"
        ]
      },
      "nullable": []
    }
  },
  "457b4a87812ac9dcad6fbfc356952f05481a5729074ce305c3dedb33f99672f6": {
    "query": "\n            DELETE FROM pending_block WHERE number = $1\n            ",
    "describe": {
      "columns": [],
      "parameters": {
        "Left": [
          "Int8"
        ]
      },
      "nullable": []
    }
  },
  "45dc23ee9e4fd0bf52e2a82f3ed83210ec3a49c01b70a82bd6fac566da1a0f3b": {
    "query": "SELECT max(last_block) from prover_job_queue\n            WHERE job_type = $1",
    "describe": {
      "columns": [
        {
          "ordinal": 0,
          "name": "max",
          "type_info": "Int8"
        }
      ],
      "parameters": {
        "Left": [
          "Text"
        ]
      },
      "nullable": [
        null
      ]
    }
  },
  "467fbb9388749379d5dfd834f92019a6f12457d64b53ab9ef7c7150e2dd4d4c8": {
    "query": "\n            with eth_ops as (\n                select distinct on (block_number, action_type)\n                    operations.block_number,\n                    operations.action_type,\n                    confirmed\n                from operations\n                order by block_number desc, action_type, confirmed\n            ), transactions as (\n                select\n                    *\n                from (\n                    select\n                        concat_ws(',', block_number, block_index) as tx_id,\n                        tx,\n                        'sync-tx:' || encode(tx_hash, 'hex') as hash,\n                        null as pq_id,\n                        null as eth_block,\n                        success,\n                        fail_reason,\n                        block_number,\n                        created_at\n                    from\n                        executed_transactions\n                    where\n                        from_account = $1\n                        or\n                        to_account = $1\n                        or\n                        primary_account_address = $1\n                    union all\n                    select\n                        concat_ws(',', block_number, block_index) as tx_id,\n                        operation as tx,\n                        '0x' || encode(eth_hash, 'hex') as hash,\n                        priority_op_serialid as pq_id,\n                        eth_block,\n                        true as success,\n                        null as fail_reason,\n                        block_number,\n                        created_at\n                    from \n                        executed_priority_operations\n                    where \n                        from_account = $1\n                        or\n                        to_account = $1) t\n                order by\n                    block_number desc, created_at desc\n                offset \n                    $2\n                limit \n                    $3\n            )\n            select\n                tx_id as \"tx_id!\",\n                hash as \"hash?\",\n                eth_block as \"eth_block?\",\n                pq_id as \"pq_id?\",\n                tx as \"tx!\",\n                success as \"success?\",\n                fail_reason as \"fail_reason?\",\n                true as \"commited!\",\n                coalesce(verified.confirmed, false) as \"verified!\",\n                created_at as \"created_at!\"\n            from transactions\n            left join eth_ops verified on\n                verified.block_number = transactions.block_number and verified.action_type = 'VERIFY' and verified.confirmed = true\n            order by transactions.block_number desc, created_at desc\n            ",
    "describe": {
      "columns": [
        {
          "ordinal": 0,
          "name": "tx_id!",
          "type_info": "Text"
        },
        {
          "ordinal": 1,
          "name": "hash?",
          "type_info": "Text"
        },
        {
          "ordinal": 2,
          "name": "eth_block?",
          "type_info": "Int8"
        },
        {
          "ordinal": 3,
          "name": "pq_id?",
          "type_info": "Int8"
        },
        {
          "ordinal": 4,
          "name": "tx!",
          "type_info": "Jsonb"
        },
        {
          "ordinal": 5,
          "name": "success?",
          "type_info": "Bool"
        },
        {
          "ordinal": 6,
          "name": "fail_reason?",
          "type_info": "Text"
        },
        {
          "ordinal": 7,
          "name": "commited!",
          "type_info": "Bool"
        },
        {
          "ordinal": 8,
          "name": "verified!",
          "type_info": "Bool"
        },
        {
          "ordinal": 9,
          "name": "created_at!",
          "type_info": "Timestamptz"
        }
      ],
      "parameters": {
        "Left": [
          "Bytea",
          "Int8",
          "Int8"
        ]
      },
      "nullable": [
        null,
        null,
        null,
        null,
        null,
        null,
        null,
        null,
        null,
        null
      ]
    }
  },
  "478f49f85e110310657f9db74aaa103a63230855db1fe7eb43f030db95e88f5e": {
    "query": "\n            with eth_ops as (\n                select distinct on (block_number, action_type)\n                    operations.block_number,\n                    operations.action_type,\n                    confirmed\n                from operations\n                order by block_number desc, action_type, confirmed\n            ), transactions as (\n                select\n                    *\n                from (\n                    select\n                        concat_ws(',', block_number, block_index) as tx_id,\n                        tx,\n                        'sync-tx:' || encode(tx_hash, 'hex') as hash,\n                        null as pq_id,\n                        null as eth_block,\n                        success,\n                        fail_reason,\n                        block_number,\n                        created_at\n                    from\n                        executed_transactions\n                    where\n                        (\n                            from_account = $1\n                            or\n                            to_account = $1\n                            or\n                            primary_account_address = $1\n                        )\n                        and\n                        (block_number BETWEEN $3 AND $4 or (block_number = $2 and block_index BETWEEN $5 AND $6))\n                    union all\n                    select\n                        concat_ws(',', block_number, block_index) as tx_id,\n                        operation as tx,\n                        '0x' || encode(eth_hash, 'hex') as hash,\n                        priority_op_serialid as pq_id,\n                        eth_block,\n                        true as success,\n                        null as fail_reason,\n                        block_number,\n                        created_at\n                    from \n                        executed_priority_operations\n                    where \n                        (\n                            from_account = $1\n                            or\n                            to_account = $1\n                        )\n                        and\n                        (block_number BETWEEN $3 AND $4 or (block_number = $2 and block_index BETWEEN $5 AND $6))\n                    ) t\n                order by\n                    block_number desc, created_at desc\n                limit \n                    $7\n            )\n            select\n                tx_id as \"tx_id!\",\n                hash as \"hash?\",\n                eth_block as \"eth_block?\",\n                pq_id as \"pq_id?\",\n                tx as \"tx!\",\n                success as \"success?\",\n                fail_reason as \"fail_reason?\",\n                true as \"commited!\",\n                coalesce(verified.confirmed, false) as \"verified!\",\n                created_at as \"created_at!\"\n            from transactions\n            left join eth_ops committed on\n                committed.block_number = transactions.block_number and committed.action_type = 'COMMIT' and committed.confirmed = true\n            left join eth_ops verified on\n                verified.block_number = transactions.block_number and verified.action_type = 'VERIFY' and verified.confirmed = true\n            order by transactions.block_number desc, created_at desc\n            ",
    "describe": {
      "columns": [
        {
          "ordinal": 0,
          "name": "tx_id!",
          "type_info": "Text"
        },
        {
          "ordinal": 1,
          "name": "hash?",
          "type_info": "Text"
        },
        {
          "ordinal": 2,
          "name": "eth_block?",
          "type_info": "Int8"
        },
        {
          "ordinal": 3,
          "name": "pq_id?",
          "type_info": "Int8"
        },
        {
          "ordinal": 4,
          "name": "tx!",
          "type_info": "Jsonb"
        },
        {
          "ordinal": 5,
          "name": "success?",
          "type_info": "Bool"
        },
        {
          "ordinal": 6,
          "name": "fail_reason?",
          "type_info": "Text"
        },
        {
          "ordinal": 7,
          "name": "commited!",
          "type_info": "Bool"
        },
        {
          "ordinal": 8,
          "name": "verified!",
          "type_info": "Bool"
        },
        {
          "ordinal": 9,
          "name": "created_at!",
          "type_info": "Timestamptz"
        }
      ],
      "parameters": {
        "Left": [
          "Bytea",
          "Int8",
          "Int8",
          "Int8",
          "Int4",
          "Int4",
          "Int8"
        ]
      },
      "nullable": [
        null,
        null,
        null,
        null,
        null,
        null,
        null,
        null,
        null,
        null
      ]
    }
  },
  "4a8d416bb6c7cf8c7d59ad07b181d24eebb8a39776395681ee7f99a4c9183cd8": {
    "query": "SELECT * FROM mempool_txs\n            ORDER BY created_at",
    "describe": {
      "columns": [
        {
          "ordinal": 0,
          "name": "id",
          "type_info": "Int8"
        },
        {
          "ordinal": 1,
          "name": "tx_hash",
          "type_info": "Text"
        },
        {
          "ordinal": 2,
          "name": "tx",
          "type_info": "Jsonb"
        },
        {
          "ordinal": 3,
          "name": "created_at",
          "type_info": "Timestamptz"
        },
        {
          "ordinal": 4,
          "name": "eth_sign_data",
          "type_info": "Jsonb"
        },
        {
          "ordinal": 5,
          "name": "batch_id",
          "type_info": "Int8"
        }
      ],
      "parameters": {
        "Left": []
      },
      "nullable": [
        false,
        false,
        false,
        false,
        true,
        false
      ]
    }
  },
  "4bb598fad1aedbf9cd6886f502399881c2772bae7171455ae1ec6a0e9a2629a0": {
    "query": "\n            SELECT * FROM account_tree_cache\n            ORDER BY block DESC\n            LIMIT 1\n            ",
    "describe": {
      "columns": [
        {
          "ordinal": 0,
          "name": "block",
          "type_info": "Int8"
        },
        {
          "ordinal": 1,
          "name": "tree_cache",
          "type_info": "Text"
        }
      ],
      "parameters": {
        "Left": []
      },
      "nullable": [
        false,
        false
      ]
    }
  },
  "4c08da920ab0c43f5b5db98ba4ee44a20a1f365d9b118f3b61176a4b6ebd086b": {
    "query": "SELECT * FROM eth_operations\n            WHERE confirmed = false\n            ORDER BY id ASC",
    "describe": {
      "columns": [
        {
          "ordinal": 0,
          "name": "id",
          "type_info": "Int8"
        },
        {
          "ordinal": 1,
          "name": "nonce",
          "type_info": "Int8"
        },
        {
          "ordinal": 2,
          "name": "confirmed",
          "type_info": "Bool"
        },
        {
          "ordinal": 3,
          "name": "raw_tx",
          "type_info": "Bytea"
        },
        {
          "ordinal": 4,
          "name": "op_type",
          "type_info": "Text"
        },
        {
          "ordinal": 5,
          "name": "final_hash",
          "type_info": "Bytea"
        },
        {
          "ordinal": 6,
          "name": "last_deadline_block",
          "type_info": "Int8"
        },
        {
          "ordinal": 7,
          "name": "last_used_gas_price",
          "type_info": "Numeric"
        }
      ],
      "parameters": {
        "Left": []
      },
      "nullable": [
        false,
        false,
        false,
        false,
        false,
        true,
        false,
        false
      ]
    }
  },
  "4c7dfa70b28b0d2faba94e33de2580c980f4d1159924686a6b72a06f3084fe82": {
    "query": "SELECT COUNT(*) FROM executed_transactions WHERE block_number > $1",
    "describe": {
      "columns": [
        {
          "ordinal": 0,
          "name": "count",
          "type_info": "Int8"
        }
      ],
      "parameters": {
        "Left": [
          "Int8"
        ]
      },
      "nullable": [
        null
      ]
    }
  },
  "4fc97e18f8e63d63d3a52db84ddd38243a865011e69a60061af37ebc2a8f1566": {
    "query": "SELECT * FROM complete_withdrawals_transactions\n                        WHERE pending_withdrawals_queue_start_index <= $1\n                            AND $1 < pending_withdrawals_queue_end_index\n                    LIMIT 1\n                    ",
    "describe": {
      "columns": [
        {
          "ordinal": 0,
          "name": "tx_hash",
          "type_info": "Bytea"
        },
        {
          "ordinal": 1,
          "name": "pending_withdrawals_queue_start_index",
          "type_info": "Int8"
        },
        {
          "ordinal": 2,
          "name": "pending_withdrawals_queue_end_index",
          "type_info": "Int8"
        }
      ],
      "parameters": {
        "Left": [
          "Int8"
        ]
      },
      "nullable": [
        false,
        false,
        false
      ]
    }
  },
  "51f7701a34610b1661c5f21b6dd31ddb9fbc3efea4397096eed7ccb42ed21071": {
    "query": "SELECT COUNT(*) FROM executed_priority_operations",
    "describe": {
      "columns": [
        {
          "ordinal": 0,
          "name": "count",
          "type_info": "Int8"
        }
      ],
      "parameters": {
        "Left": []
      },
      "nullable": [
        null
      ]
    }
  },
<<<<<<< HEAD
  "573449897918b9e5129ff09921de257aa889cdb1f6095d54e4eb769ae5027ee6": {
    "query": "SELECT COUNT(*) FROM aggregate_operations\n                  LEFT JOIN eth_aggregated_ops_binding ON eth_aggregated_ops_binding.op_id = aggregate_operations.id\n                  LEFT JOIN eth_operations ON eth_aggregated_ops_binding.eth_op_id = eth_operations.id\n            WHERE\n                  eth_operations.confirmed = true AND aggregate_operations.id = $1",
=======
  "59c4e0d8255c2e4dd6eece1b24245daf3414d4f15b6cba7b369dc1ac32bed018": {
    "query": "\n                SELECT * FROM accounts\n                WHERE id = $1\n            ",
    "describe": {
      "columns": [
        {
          "ordinal": 0,
          "name": "id",
          "type_info": "Int8"
        },
        {
          "ordinal": 1,
          "name": "last_block",
          "type_info": "Int8"
        },
        {
          "ordinal": 2,
          "name": "nonce",
          "type_info": "Int8"
        },
        {
          "ordinal": 3,
          "name": "address",
          "type_info": "Bytea"
        },
        {
          "ordinal": 4,
          "name": "pubkey_hash",
          "type_info": "Bytea"
        }
      ],
      "parameters": {
        "Left": [
          "Int8"
        ]
      },
      "nullable": [
        false,
        false,
        false,
        false,
        false
      ]
    }
  },
  "5de811d61e00fd7b93311aa825d17e2b2f0ee46ee762f5064e842f5d0f2b5ad7": {
    "query": "UPDATE eth_parameters\n            SET commit_ops = $1, verify_ops = $2, withdraw_ops = $3\n            WHERE id = true",
>>>>>>> 42aab50c
    "describe": {
      "columns": [
        {
          "ordinal": 0,
          "name": "count",
          "type_info": "Int8"
        }
      ],
      "parameters": {
        "Left": [
          "Int8"
        ]
      },
      "nullable": [
        null
      ]
    }
  },
  "5ab853a2edb8a8e2ac1c95f30aa209cb4e06f41fb55872e2d1f28e3a59e38517": {
    "query": "\n            INSERT INTO pending_block (number, chunks_left, unprocessed_priority_op_before, pending_block_iteration, previous_root_hash, timestamp)\n            VALUES ($1, $2, $3, $4, $5, $6)\n            ON CONFLICT (number)\n            DO UPDATE\n              SET chunks_left = $2, unprocessed_priority_op_before = $3, pending_block_iteration = $4, previous_root_hash = $5, timestamp = $6\n            ",
    "describe": {
      "columns": [],
      "parameters": {
        "Left": [
          "Int8",
          "Int8",
          "Int8",
          "Int8",
          "Bytea",
          "Int8"
        ]
      },
      "nullable": []
    }
  },
  "5de811d61e00fd7b93311aa825d17e2b2f0ee46ee762f5064e842f5d0f2b5ad7": {
    "query": "UPDATE eth_parameters\n            SET commit_ops = $1, verify_ops = $2, withdraw_ops = $3\n            WHERE id = true",
    "describe": {
      "columns": [],
      "parameters": {
        "Left": [
          "Int8",
          "Int8",
          "Int8"
        ]
      },
      "nullable": []
    }
  },
  "60a2be4d7162d73b929f7ab712d01404d45bcc128e2b03ad3ff853a645e2fb5c": {
    "query": "\n            WITH eth_ops AS (\n                SELECT DISTINCT ON (block_number, action_type)\n                    operations.block_number,\n                    eth_tx_hashes.tx_hash,\n                    operations.action_type,\n                    operations.created_at,\n                    confirmed\n                FROM operations\n                    left join eth_ops_binding on eth_ops_binding.op_id = operations.id\n                    left join eth_tx_hashes on eth_tx_hashes.eth_op_id = eth_ops_binding.eth_op_id\n                ORDER BY block_number desc, action_type, confirmed\n            )\n            SELECT\n                blocks.number AS \"block_number!\",\n                blocks.root_hash AS \"new_state_root!\",\n                blocks.block_size AS \"block_size!\",\n                committed.tx_hash AS \"commit_tx_hash?\",\n                verified.tx_hash AS \"verify_tx_hash?\",\n                committed.created_at AS \"committed_at!\",\n                verified.created_at AS \"verified_at?\"\n            FROM blocks\n            INNER JOIN eth_ops committed ON\n                committed.block_number = blocks.number AND committed.action_type = 'COMMIT' AND committed.confirmed = true\n            LEFT JOIN eth_ops verified ON\n                verified.block_number = blocks.number AND verified.action_type = 'VERIFY' AND verified.confirmed = true\n            WHERE false\n                OR committed.tx_hash = $1\n                OR verified.tx_hash = $1\n                OR blocks.root_hash = $1\n                OR blocks.number = $2\n            ORDER BY blocks.number DESC\n            LIMIT 1;\n            ",
    "describe": {
      "columns": [
        {
          "ordinal": 0,
          "name": "block_number!",
          "type_info": "Int8"
        },
        {
          "ordinal": 1,
          "name": "new_state_root!",
          "type_info": "Bytea"
        },
        {
          "ordinal": 2,
          "name": "block_size!",
          "type_info": "Int8"
        },
        {
          "ordinal": 3,
          "name": "commit_tx_hash?",
          "type_info": "Bytea"
        },
        {
          "ordinal": 4,
          "name": "verify_tx_hash?",
          "type_info": "Bytea"
        },
        {
          "ordinal": 5,
          "name": "committed_at!",
          "type_info": "Timestamptz"
        },
        {
          "ordinal": 6,
          "name": "verified_at?",
          "type_info": "Timestamptz"
        }
      ],
      "parameters": {
        "Left": [
          "Bytea",
          "Int8"
        ]
      },
      "nullable": [
        false,
        false,
        false,
        false,
        false,
        false,
        false
      ]
    }
  },
  "60cf573e253358218a6319233221e8c2ff0561fd7ffbf8339a11a4509d955442": {
    "query": "SELECT count(*) from mempool_txs\n            WHERE tx_hash = $1",
    "describe": {
      "columns": [
        {
          "ordinal": 0,
          "name": "count",
          "type_info": "Int8"
        }
      ],
      "parameters": {
        "Left": [
          "Text"
        ]
      },
      "nullable": [
        null
      ]
    }
  },
  "62304acbc93efab5117766689c6413d152dc0104c49c6f305e26b245b6ff7cde": {
    "query": "SELECT * FROM executed_priority_operations WHERE eth_hash = $1",
    "describe": {
      "columns": [
        {
          "ordinal": 0,
          "name": "block_number",
          "type_info": "Int8"
        },
        {
          "ordinal": 1,
          "name": "block_index",
          "type_info": "Int4"
        },
        {
          "ordinal": 2,
          "name": "operation",
          "type_info": "Jsonb"
        },
        {
          "ordinal": 3,
          "name": "from_account",
          "type_info": "Bytea"
        },
        {
          "ordinal": 4,
          "name": "to_account",
          "type_info": "Bytea"
        },
        {
          "ordinal": 5,
          "name": "priority_op_serialid",
          "type_info": "Int8"
        },
        {
          "ordinal": 6,
          "name": "deadline_block",
          "type_info": "Int8"
        },
        {
          "ordinal": 7,
          "name": "eth_hash",
          "type_info": "Bytea"
        },
        {
          "ordinal": 8,
          "name": "eth_block",
          "type_info": "Int8"
        },
        {
          "ordinal": 9,
          "name": "created_at",
          "type_info": "Timestamptz"
        }
      ],
      "parameters": {
        "Left": [
          "Bytea"
        ]
      },
      "nullable": [
        false,
        false,
        false,
        false,
        false,
        false,
        false,
        false,
        false,
        false
      ]
    }
  },
  "63ff781f056f9456d2099f489dce26c6c5ab0b1b128f5cfc10298fab30b70a3f": {
    "query": "DELETE FROM data_restore_last_watched_eth_block",
    "describe": {
      "columns": [],
      "parameters": {
        "Left": []
      },
      "nullable": []
    }
  },
  "64e87611fad53aaa3b5cddddd468045d5870603f705ec1652eafb536e4a0658f": {
    "query": "\n          WITH job_values as (\n            SELECT $1::int4, $2::int4, $3::text, 'server_add_job', $4::int8, $5::int8, $6::jsonb\n            WHERE NOT EXISTS (SELECT * FROM prover_job_queue WHERE first_block = $4 and last_block = $5 and job_type = $3 LIMIT 1)\n          ) \n          INSERT INTO prover_job_queue (job_status, job_priority, job_type, updated_by, first_block, last_block, job_data) \n          SELECT * from job_values\n        ",
    "describe": {
      "columns": [],
      "parameters": {
        "Left": [
          "Int4",
          "Int4",
          "Text",
          "Int8",
          "Int8",
          "Jsonb"
        ]
      },
      "nullable": []
    }
  },
  "681359f99d0e4bafdd3109f67c7af4d235dc1197ba88cd0d6148f632ae0cdf8f": {
    "query": "SELECT * FROM aggregated_proofs WHERE first_block = $1 and last_block = $2",
    "describe": {
      "columns": [
        {
          "ordinal": 0,
          "name": "first_block",
          "type_info": "Int8"
        },
        {
          "ordinal": 1,
          "name": "last_block",
          "type_info": "Int8"
        },
        {
          "ordinal": 2,
          "name": "created_at",
          "type_info": "Timestamptz"
        },
        {
          "ordinal": 3,
          "name": "proof",
          "type_info": "Jsonb"
        }
      ],
      "parameters": {
        "Left": [
          "Int8",
          "Int8"
        ]
      },
      "nullable": [
        false,
        false,
        false,
        false
      ]
    }
  },
  "6bd51c16a66835305c8fa763966bbfef13199924cbe1c97b7d7b840edea4217a": {
    "query": "UPDATE prover_job_queue\n            SET (updated_at, job_status, updated_by) = (now(), $1, 'server_finish_job')\n            WHERE id = $2",
    "describe": {
      "columns": [],
      "parameters": {
        "Left": [
          "Int4",
          "Int4"
        ]
      },
      "nullable": []
    }
  },
  "6d676581f14d0935983aca496bc37b58206b90320058290809020a2604b11df3": {
    "query": "SELECT max(number) FROM blocks",
    "describe": {
      "columns": [
        {
          "ordinal": 0,
          "name": "max",
          "type_info": "Int8"
        }
      ],
      "parameters": {
        "Left": []
      },
      "nullable": [
        null
      ]
    }
  },
  "6e4c5231bdde779bdf1e714557b6763e244ff62edfcbcdfc7166c9f561d7f670": {
    "query": "\n            SELECT count(*) as \"count!\" FROM tokens\n            ",
    "describe": {
      "columns": [
        {
          "ordinal": 0,
          "name": "count!",
          "type_info": "Int8"
        }
      ],
      "parameters": {
        "Left": []
      },
      "nullable": [
        null
      ]
    }
  },
  "714d10cb76076a8c10d147a14bfda609e7d809186b602406b671d4dd79a0ca8e": {
    "query": "SELECT * FROM accounts",
    "describe": {
      "columns": [
        {
          "ordinal": 0,
          "name": "id",
          "type_info": "Int8"
        },
        {
          "ordinal": 1,
          "name": "last_block",
          "type_info": "Int8"
        },
        {
          "ordinal": 2,
          "name": "nonce",
          "type_info": "Int8"
        },
        {
          "ordinal": 3,
          "name": "address",
          "type_info": "Bytea"
        },
        {
          "ordinal": 4,
          "name": "pubkey_hash",
          "type_info": "Bytea"
        }
      ],
      "parameters": {
        "Left": []
      },
      "nullable": [
        false,
        false,
        false,
        false,
        false
      ]
    }
  },
<<<<<<< HEAD
  "71a9539df6b4362ab57a5397be0da6fac8ef23554dce5281e22704964c6f2d29": {
    "query": "SELECT COUNT(*) FROM prover_job_queue WHERE job_status = $1",
=======
  "74a5cc4affa23433b5b7834df6dfa1a7a2c5a65f23289de3de5a4f1b93f89c06": {
    "query": "SELECT address FROM account_creates WHERE account_id = $1",
>>>>>>> 42aab50c
    "describe": {
      "columns": [
        {
          "ordinal": 0,
<<<<<<< HEAD
          "name": "count",
          "type_info": "Int8"
=======
          "name": "address",
          "type_info": "Bytea"
>>>>>>> 42aab50c
        }
      ],
      "parameters": {
        "Left": [
<<<<<<< HEAD
          "Int4"
        ]
      },
      "nullable": [
        null
=======
          "Int8"
        ]
      },
      "nullable": [
        false
>>>>>>> 42aab50c
      ]
    }
  },
  "79117ff48eeebec2c4a80c403c8870705285420fa707e1474c2604490bfa778e": {
    "query": "SELECT * FROM proofs WHERE block_number = $1",
    "describe": {
      "columns": [
        {
          "ordinal": 0,
          "name": "block_number",
          "type_info": "Int8"
        },
        {
          "ordinal": 1,
          "name": "proof",
          "type_info": "Jsonb"
        },
        {
          "ordinal": 2,
          "name": "created_at",
          "type_info": "Timestamptz"
        }
      ],
      "parameters": {
        "Left": [
          "Int8"
        ]
      },
      "nullable": [
        false,
        false,
        false
      ]
    }
  },
  "7c51337430beeb0ed6e1f244da727797194ab44b5049b15cd2bcba4fc4642fb9": {
    "query": "SELECT * FROM server_config",
    "describe": {
      "columns": [
        {
          "ordinal": 0,
          "name": "id",
          "type_info": "Bool"
        },
        {
          "ordinal": 1,
          "name": "contract_addr",
          "type_info": "Text"
        },
        {
          "ordinal": 2,
          "name": "gov_contract_addr",
          "type_info": "Text"
        }
      ],
      "parameters": {
        "Left": []
      },
      "nullable": [
        false,
        true,
        true
      ]
    }
  },
  "7c897b16e4a3ae8c80c3d165d010c0698d0256ebadcfac6ca1a173bf820a1c5e": {
    "query": "SELECT eth_signature FROM txs_batches_signatures\n                    WHERE batch_id = $1",
    "describe": {
      "columns": [
        {
          "ordinal": 0,
          "name": "eth_signature",
          "type_info": "Jsonb"
        }
      ],
      "parameters": {
        "Left": [
          "Int8"
        ]
      },
      "nullable": [
        false
      ]
    }
  },
  "7ff98a4fddc441ea83f72a4a75a7caf53b9661c37f26a90984a349bfa5aeab70": {
    "query": "INSERT INTO eth_aggregated_ops_binding (op_id, eth_op_id) VALUES ($1, $2)",
    "describe": {
      "columns": [],
      "parameters": {
        "Left": [
          "Int8",
          "Int8"
        ]
      },
      "nullable": []
    }
  },
  "80c2eb3abd0f05fb464113ca06dc2a7f1fe860bc4fcac0da805f13e980ca75a5": {
    "query": "SELECT * FROM pending_withdrawals WHERE withdrawal_hash = $1\n            LIMIT 1",
    "describe": {
      "columns": [
        {
          "ordinal": 0,
          "name": "id",
          "type_info": "Int8"
        },
        {
          "ordinal": 1,
          "name": "withdrawal_hash",
          "type_info": "Bytea"
        }
      ],
      "parameters": {
        "Left": [
          "Bytea"
        ]
      },
      "nullable": [
        false,
        false
      ]
    }
  },
  "83cc9ff843c9dd1c974b651f5ed1e0c6bea94454db1d6f01b8fdf556cdd77d81": {
    "query": "DELETE FROM mempool_txs\n            WHERE tx_hash = $1",
    "describe": {
      "columns": [],
      "parameters": {
        "Left": [
          "Text"
        ]
      },
      "nullable": []
    }
  },
  "84d82fa461d36cf340903d16ac7c3191bb557a9c35e886146328dcc33fed25c0": {
    "query": "SELECT * FROM eth_tx_hashes WHERE tx_hash = $1",
    "describe": {
      "columns": [
        {
          "ordinal": 0,
          "name": "id",
          "type_info": "Int8"
        },
        {
          "ordinal": 1,
          "name": "eth_op_id",
          "type_info": "Int8"
        },
        {
          "ordinal": 2,
          "name": "tx_hash",
          "type_info": "Bytea"
        }
      ],
      "parameters": {
        "Left": [
          "Bytea"
        ]
      },
      "nullable": [
        false,
        false,
        false
      ]
    }
  },
  "85f509373fbcfdd2e477fe2458f1035be06e1a51f20979fa9dc0e5144e1de084": {
    "query": "SELECT max(block_number) FROM operations WHERE action_type = $1 AND confirmed IS DISTINCT FROM $2",
    "describe": {
      "columns": [
        {
          "ordinal": 0,
          "name": "max",
          "type_info": "Int8"
        }
      ],
      "parameters": {
        "Left": [
          "Text",
          "Bool"
        ]
      },
      "nullable": [
        null
      ]
    }
  },
  "8a039b0bae78afb5d106d84f7d136be17670909814f92a8e8070ba99a9aea21c": {
    "query": "SELECT * FROM data_restore_last_watched_eth_block LIMIT 1",
    "describe": {
      "columns": [
        {
          "ordinal": 0,
          "name": "id",
          "type_info": "Int4"
        },
        {
          "ordinal": 1,
          "name": "block_number",
          "type_info": "Text"
        }
      ],
      "parameters": {
        "Left": []
      },
      "nullable": [
        false,
        false
      ]
    }
  },
  "8a3e948a644c7d8bc415209c16dc4f2d4a5fdc06318c94391d5150d83b9ef52c": {
    "query": "INSERT INTO executed_transactions (block_number, block_index, tx, operation, tx_hash, from_account, to_account, success, fail_reason, primary_account_address, nonce, created_at, eth_sign_data, batch_id)\n                VALUES ($1, $2, $3, $4, $5, $6, $7, $8, $9, $10, $11, $12, $13, $14)\n                ON CONFLICT (tx_hash)\n                DO UPDATE\n                SET block_number = $1, block_index = $2, tx = $3, operation = $4, tx_hash = $5, from_account = $6, to_account = $7, success = $8, fail_reason = $9, primary_account_address = $10, nonce = $11, created_at = $12, eth_sign_data = $13, batch_id = $14",
    "describe": {
      "columns": [],
      "parameters": {
        "Left": [
          "Int8",
          "Int4",
          "Jsonb",
          "Jsonb",
          "Bytea",
          "Bytea",
          "Bytea",
          "Bool",
          "Text",
          "Bytea",
          "Int8",
          "Timestamptz",
          "Jsonb",
          "Int8"
        ]
      },
      "nullable": []
    }
  },
  "8aa384bd2d145e1b7a8a6e18b560af991da3ef0d41ee5cae8f0c0573287acf04": {
    "query": "\n                    SELECT * FROM balances\n                    WHERE account_id = $1\n                ",
    "describe": {
      "columns": [
        {
          "ordinal": 0,
          "name": "account_id",
          "type_info": "Int8"
        },
        {
          "ordinal": 1,
          "name": "coin_id",
          "type_info": "Int4"
        },
        {
          "ordinal": 2,
          "name": "balance",
          "type_info": "Numeric"
        }
      ],
      "parameters": {
        "Left": [
          "Int8"
        ]
      },
      "nullable": [
        false,
        false,
        false
      ]
    }
  },
  "8f703c1371cfad6b11cb022ef8edcd1e3068ce3d7c82251a92a4dd1797fe299f": {
    "query": "\n                        INSERT INTO account_pubkey_updates ( update_order_id, account_id, block_number, old_pubkey_hash, new_pubkey_hash, old_nonce, new_nonce )\n                        VALUES ( $1, $2, $3, $4, $5, $6, $7 )\n                        ",
    "describe": {
      "columns": [],
      "parameters": {
        "Left": [
          "Int4",
          "Int8",
          "Int8",
          "Bytea",
          "Bytea",
          "Int8",
          "Int8"
        ]
      },
      "nullable": []
    }
  },
  "8f829092d361a063ad41c04b018b084c7d39318fa5b20beb02d43f3dff487357": {
    "query": "INSERT INTO aggregated_proofs (first_block, last_block, proof)\n            VALUES ($1, $2, $3)",
    "describe": {
      "columns": [],
      "parameters": {
        "Left": [
          "Int8",
          "Int8",
          "Jsonb"
        ]
      },
      "nullable": []
    }
  },
  "8fc71818833ae5c6084a582ed5de6a60e7dedb566d9a09871adb6774280b4837": {
    "query": "INSERT INTO data_restore_rollup_ops (block_num, operation, fee_account) VALUES ($1, $2, $3)",
    "describe": {
      "columns": [],
      "parameters": {
        "Left": [
          "Int8",
          "Jsonb",
          "Int8"
        ]
      },
      "nullable": []
    }
  },
  "93fe4dceacf4e052ad807068272dc768eab33513e6c1e1ac62d2f989b1a26eee": {
    "query": "\n                INSERT INTO eth_operations (op_type, nonce, last_deadline_block, last_used_gas_price, raw_tx)\n                VALUES ($1, $2, $3, $4, $5)\n                RETURNING id\n            ",
    "describe": {
      "columns": [
        {
          "ordinal": 0,
          "name": "id",
          "type_info": "Int8"
        }
      ],
      "parameters": {
        "Left": [
          "Text",
          "Int8",
          "Int8",
          "Numeric",
          "Bytea"
        ]
      },
      "nullable": [
        false
      ]
    }
  },
  "94a736f1c27584b85131beec2013ebbfbfd05e75388f37374a509eee5c9cd1df": {
    "query": "DELETE FROM data_restore_storage_state_update",
    "describe": {
      "columns": [],
      "parameters": {
        "Left": []
      },
      "nullable": []
    }
  },
  "98f87793202531586603307eab53987f75f4e07614af8706e6180413f808a1b4": {
    "query": "INSERT INTO txs_batches_signatures VALUES($1, $2)",
    "describe": {
      "columns": [],
      "parameters": {
        "Left": [
          "Int8",
          "Jsonb"
        ]
      },
      "nullable": []
    }
  },
  "9aeeb5e20f4f34d4b4e1987f1bf0a23ee931f12da071b134225069d32c1896de": {
    "query": "SELECT * FROM pending_block\n            ORDER BY number DESC\n            LIMIT 1",
    "describe": {
      "columns": [
        {
          "ordinal": 0,
          "name": "number",
          "type_info": "Int8"
        },
        {
          "ordinal": 1,
          "name": "chunks_left",
          "type_info": "Int8"
        },
        {
          "ordinal": 2,
          "name": "unprocessed_priority_op_before",
          "type_info": "Int8"
        },
        {
          "ordinal": 3,
          "name": "pending_block_iteration",
          "type_info": "Int8"
        },
        {
          "ordinal": 4,
          "name": "previous_root_hash",
          "type_info": "Bytea"
        },
        {
          "ordinal": 5,
          "name": "timestamp",
          "type_info": "Int8"
        }
      ],
      "parameters": {
        "Left": []
      },
      "nullable": [
        false,
        false,
        false,
        false,
        false,
        true
      ]
    }
  },
  "9c07c9ffe26fede6ef1954c873c7ff392a908489147f4954df45dd941e97aa20": {
    "query": "\n                        UPDATE accounts \n                        SET last_block = $1, nonce = $2, pubkey_hash = $3\n                        WHERE id = $4\n                        ",
    "describe": {
      "columns": [],
      "parameters": {
        "Left": [
          "Int8",
          "Int8",
          "Bytea",
          "Int8"
        ]
      },
      "nullable": []
    }
  },
  "9fbf3d0ae8610fb464ac74ff989860eb913f4bfb14790373021ef456b671ed96": {
    "query": "SELECT * FROM eth_tx_hashes\n                WHERE eth_op_id = $1\n                ORDER BY id ASC",
    "describe": {
      "columns": [
        {
          "ordinal": 0,
          "name": "id",
          "type_info": "Int8"
        },
        {
          "ordinal": 1,
          "name": "eth_op_id",
          "type_info": "Int8"
        },
        {
          "ordinal": 2,
          "name": "tx_hash",
          "type_info": "Bytea"
        }
      ],
      "parameters": {
        "Left": [
          "Int8"
        ]
      },
      "nullable": [
        false,
        false,
        false
      ]
    }
  },
  "a154c713c54d22beec24fd99856956ab851fc6daf5692ffc6e0255c7dc6f16c1": {
    "query": "\n                SELECT * FROM account_pubkey_updates\n                WHERE account_id = $1 AND block_number > $2\n            ",
    "describe": {
      "columns": [
        {
          "ordinal": 0,
          "name": "pubkey_update_id",
          "type_info": "Int4"
        },
        {
          "ordinal": 1,
          "name": "update_order_id",
          "type_info": "Int4"
        },
        {
          "ordinal": 2,
          "name": "account_id",
          "type_info": "Int8"
        },
        {
          "ordinal": 3,
          "name": "block_number",
          "type_info": "Int8"
        },
        {
          "ordinal": 4,
          "name": "old_pubkey_hash",
          "type_info": "Bytea"
        },
        {
          "ordinal": 5,
          "name": "new_pubkey_hash",
          "type_info": "Bytea"
        },
        {
          "ordinal": 6,
          "name": "old_nonce",
          "type_info": "Int8"
        },
        {
          "ordinal": 7,
          "name": "new_nonce",
          "type_info": "Int8"
        }
      ],
      "parameters": {
        "Left": [
          "Int8",
          "Int8"
        ]
      },
      "nullable": [
        false,
        false,
        false,
        false,
        false,
        false,
        false,
        false
      ]
    }
  },
  "a270c88373710266a4904a7e5e1e418edebed57af308cf8233f6a7331331c5e4": {
    "query": "\n            SELECT * FROM tokens\n            ORDER BY id ASC\n            ",
    "describe": {
      "columns": [
        {
          "ordinal": 0,
          "name": "id",
          "type_info": "Int4"
        },
        {
          "ordinal": 1,
          "name": "address",
          "type_info": "Text"
        },
        {
          "ordinal": 2,
          "name": "symbol",
          "type_info": "Text"
        },
        {
          "ordinal": 3,
          "name": "decimals",
          "type_info": "Int2"
        }
      ],
      "parameters": {
        "Left": []
      },
      "nullable": [
        false,
        false,
        false,
        false
      ]
    }
  },
  "a2da93cd95ba78f23b8e7df776892a32a2228957881389d5a59803e9de38623f": {
    "query": "\n            INSERT INTO ticker_price ( token_id, usd_price, last_updated )\n            VALUES ( $1, $2, $3 )\n            ON CONFLICT (token_id)\n            DO\n              UPDATE SET usd_price = $2, last_updated = $3\n            ",
    "describe": {
      "columns": [],
      "parameters": {
        "Left": [
          "Int4",
          "Numeric",
          "Timestamptz"
        ]
      },
      "nullable": []
    }
  },
  "a36e324b9f22ff0e3e9ac59c73807480fc4774ea43c06f1505d10d68ae06c567": {
    "query": "UPDATE operations\n                SET confirmed = $1\n                WHERE block_number = $2 AND action_type = $3",
    "describe": {
      "columns": [],
      "parameters": {
        "Left": [
          "Bool",
          "Int8",
          "Text"
        ]
      },
      "nullable": []
    }
  },
  "a4969ac155106f1d8dd9b305e71ce36b3ee39adf75574d40e123a617a502ffe4": {
    "query": "INSERT INTO executed_transactions (block_number, block_index, tx, operation, tx_hash, from_account, to_account, success, fail_reason, primary_account_address, nonce, created_at, eth_sign_data, batch_id)\n                VALUES ($1, $2, $3, $4, $5, $6, $7, $8, $9, $10, $11, $12, $13, $14)\n                ON CONFLICT (tx_hash)\n                DO NOTHING",
    "describe": {
      "columns": [],
      "parameters": {
        "Left": [
          "Int8",
          "Int4",
          "Jsonb",
          "Jsonb",
          "Bytea",
          "Bytea",
          "Bytea",
          "Bool",
          "Text",
          "Bytea",
          "Int8",
          "Timestamptz",
          "Jsonb",
          "Int8"
        ]
      },
      "nullable": []
    }
  },
  "a70d2d4dd84c5a4bed92793d0a409a9b2858a39ff485e9b1d0f1bf42e89645b6": {
    "query": "INSERT INTO aggregate_operations (action_type, arguments, from_block, to_block)\n            VALUES ($1, $2, $3, $4)\n            ON CONFLICT (id)\n            DO NOTHING",
    "describe": {
      "columns": [],
      "parameters": {
        "Left": [
          "Text",
          "Jsonb",
          "Int8",
          "Int8"
        ]
      },
      "nullable": []
    }
  },
  "a77668a3dce7f7cd1f45816f932eea685d429c3d75b40ea8e1a1bb9fc29f11c6": {
    "query": "UPDATE prover_job_queue SET (job_status, updated_at, updated_by) = ($1, now(), 'server_clean_idle')\n            WHERE job_status = $2 and (now() - updated_at) >= interval '120 seconds'",
    "describe": {
      "columns": [],
      "parameters": {
        "Left": [
          "Int4",
          "Int4"
        ]
      },
      "nullable": []
    }
  },
  "aaaf2bcea738151db11f6152772516a46ef7d23ae885936094226b837369ee3c": {
    "query": "DELETE FROM mempool_txs\n            WHERE tx_hash = ANY($1)",
    "describe": {
      "columns": [],
      "parameters": {
        "Left": [
          "TextArray"
        ]
      },
      "nullable": []
    }
  },
  "aae869d2576af175768951c1e4b6fa26ac34661cc10f977b1a6c77adf363eb0c": {
    "query": "INSERT INTO data_restore_events_state (block_type, transaction_hash, block_num) VALUES ($1, $2, $3)",
    "describe": {
      "columns": [],
      "parameters": {
        "Left": [
          "Text",
          "Bytea",
          "Int8"
        ]
      },
      "nullable": []
    }
  },
  "ab8774812664b1c1d4207e7fcd5e04a078293d295c469f043e5bc4933c0c2944": {
    "query": "SELECT * FROM aggregate_operations\n            WHERE NOT EXISTS (SELECT * FROM eth_aggregated_ops_binding WHERE op_id = aggregate_operations.id)\n            ORDER BY id ASC",
    "describe": {
      "columns": [
        {
          "ordinal": 0,
          "name": "id",
          "type_info": "Int8"
        },
        {
          "ordinal": 1,
          "name": "action_type",
          "type_info": "Text"
        },
        {
          "ordinal": 2,
          "name": "arguments",
          "type_info": "Jsonb"
        },
        {
          "ordinal": 3,
          "name": "from_block",
          "type_info": "Int8"
        },
        {
          "ordinal": 4,
          "name": "to_block",
          "type_info": "Int8"
        },
        {
          "ordinal": 5,
          "name": "created_at",
          "type_info": "Timestamptz"
        }
      ],
      "parameters": {
        "Left": []
      },
      "nullable": [
        false,
        false,
        false,
        false,
        false,
        false
      ]
    }
  },
  "b1c528c67d3c2ecea86e3ba1b2407cb4ee72149d66be0498be1c1162917c065d": {
    "query": "INSERT INTO block_witness (block, witness)\n            VALUES ($1, $2)\n            ON CONFLICT (block)\n            DO NOTHING",
    "describe": {
      "columns": [],
      "parameters": {
        "Left": [
          "Int8",
          "Text"
        ]
      },
      "nullable": []
    }
  },
  "b5e0f843d267576d57f41e2c4a63335749cb40e79bdb2b2cccbbaed5200abe96": {
    "query": "\n                    SELECT * FROM tokens\n                    WHERE address = $1\n                    LIMIT 1\n                    ",
    "describe": {
      "columns": [
        {
          "ordinal": 0,
          "name": "id",
          "type_info": "Int4"
        },
        {
          "ordinal": 1,
          "name": "address",
          "type_info": "Text"
        },
        {
          "ordinal": 2,
          "name": "symbol",
          "type_info": "Text"
        },
        {
          "ordinal": 3,
          "name": "decimals",
          "type_info": "Int2"
        }
      ],
      "parameters": {
        "Left": [
          "Text"
        ]
      },
      "nullable": [
        false,
        false,
        false,
        false
      ]
    }
  },
  "b63d28317d24ab750c214ab6d69fd71f1588cdf8a75f1ffd73f8260b5c51f078": {
    "query": "SELECT max(id) from pending_withdrawals",
    "describe": {
      "columns": [
        {
          "ordinal": 0,
          "name": "max",
          "type_info": "Int8"
        }
      ],
      "parameters": {
        "Left": []
      },
      "nullable": [
        null
      ]
    }
  },
  "b63daeea7fab180b5eba3721d26ad0a8f89193b9e459339e76e1a1bd87d9f37b": {
    "query": "SELECT * FROM mempool_txs\n                ORDER BY batch_id DESC\n                LIMIT 1",
    "describe": {
      "columns": [
        {
          "ordinal": 0,
          "name": "id",
          "type_info": "Int8"
        },
        {
          "ordinal": 1,
          "name": "tx_hash",
          "type_info": "Text"
        },
        {
          "ordinal": 2,
          "name": "tx",
          "type_info": "Jsonb"
        },
        {
          "ordinal": 3,
          "name": "created_at",
          "type_info": "Timestamptz"
        },
        {
          "ordinal": 4,
          "name": "eth_sign_data",
          "type_info": "Jsonb"
        },
        {
          "ordinal": 5,
          "name": "batch_id",
          "type_info": "Int8"
        }
      ],
      "parameters": {
        "Left": []
      },
      "nullable": [
        false,
        false,
        false,
        false,
        true,
        false
      ]
    }
  },
  "ba7b1041b86ef292034c6e53ee6347c458fea2d19c91b060179e7f01f7ea60fc": {
    "query": "UPDATE prover_job_queue \n            SET (updated_at, updated_by) = (now(), $1)\n            WHERE id = $2",
    "describe": {
      "columns": [],
      "parameters": {
        "Left": [
          "Text",
          "Int4"
        ]
      },
      "nullable": []
    }
  },
  "baaaff359564c5d1094fcf2650d53cf9dcac5d50fc3a549c6cff53dd472350f7": {
    "query": "\n            SELECT * FROM ticker_price\n            WHERE token_id = $1\n            LIMIT 1\n            ",
    "describe": {
      "columns": [
        {
          "ordinal": 0,
          "name": "token_id",
          "type_info": "Int4"
        },
        {
          "ordinal": 1,
          "name": "usd_price",
          "type_info": "Numeric"
        },
        {
          "ordinal": 2,
          "name": "last_updated",
          "type_info": "Timestamptz"
        }
      ],
      "parameters": {
        "Left": [
          "Int4"
        ]
      },
      "nullable": [
        false,
        false,
        false
      ]
    }
  },
  "bbf6839d81439b9760bea580b95a044cfb2b418aa385e051295252ea7a0d60dd": {
    "query": "SELECT * FROM data_restore_storage_state_update\n            LIMIT 1",
    "describe": {
      "columns": [
        {
          "ordinal": 0,
          "name": "id",
          "type_info": "Int4"
        },
        {
          "ordinal": 1,
          "name": "storage_state",
          "type_info": "Text"
        }
      ],
      "parameters": {
        "Left": []
      },
      "nullable": [
        false,
        false
      ]
    }
  },
  "be887d91df5cb45059e7ac1a857e79829b42b931cc7d9f086536c7ec1f096b75": {
    "query": "\n                WITH transactions AS (\n                    SELECT\n                        '0x' || encode(tx_hash, 'hex') as tx_hash,\n                        tx as op,\n                        block_number,\n                        success,\n                        fail_reason,\n                        created_at\n                    FROM executed_transactions\n                    WHERE block_number = $1\n                ), priority_ops AS (\n                    SELECT\n                        '0x' || encode(eth_hash, 'hex') as tx_hash,\n                        operation as op,\n                        block_number,\n                        true as success,\n                        Null as fail_reason,\n                        created_at\n                    FROM executed_priority_operations\n                    WHERE block_number = $1\n                ), everything AS (\n                    SELECT * FROM transactions\n                    UNION ALL\n                    SELECT * FROM priority_ops\n                )\n                SELECT\n                    tx_hash as \"tx_hash!\",\n                    block_number as \"block_number!\",\n                    op as \"op!\",\n                    success as \"success?\",\n                    fail_reason as \"fail_reason?\",\n                    created_at as \"created_at!\"\n                FROM everything\n                ORDER BY created_at DESC\n            ",
    "describe": {
      "columns": [
        {
          "ordinal": 0,
          "name": "tx_hash!",
          "type_info": "Text"
        },
        {
          "ordinal": 1,
          "name": "block_number!",
          "type_info": "Int8"
        },
        {
          "ordinal": 2,
          "name": "op!",
          "type_info": "Jsonb"
        },
        {
          "ordinal": 3,
          "name": "success?",
          "type_info": "Bool"
        },
        {
          "ordinal": 4,
          "name": "fail_reason?",
          "type_info": "Text"
        },
        {
          "ordinal": 5,
          "name": "created_at!",
          "type_info": "Timestamptz"
        }
      ],
      "parameters": {
        "Left": [
          "Int8"
        ]
      },
      "nullable": [
        null,
        null,
        null,
        null,
        null,
        null
      ]
    }
  },
  "bf002ea8011c653cebce62d2c49f4a5e7415e45fb7db5f7f68ae86c43b60b393": {
    "query": "SELECT * FROM eth_parameters WHERE id = true",
    "describe": {
      "columns": [
        {
          "ordinal": 0,
          "name": "id",
          "type_info": "Bool"
        },
        {
          "ordinal": 1,
          "name": "nonce",
          "type_info": "Int8"
        },
        {
          "ordinal": 2,
          "name": "gas_price_limit",
          "type_info": "Int8"
        },
        {
          "ordinal": 3,
          "name": "commit_ops",
          "type_info": "Int8"
        },
        {
          "ordinal": 4,
          "name": "verify_ops",
          "type_info": "Int8"
        },
        {
          "ordinal": 5,
          "name": "withdraw_ops",
          "type_info": "Int8"
        },
        {
          "ordinal": 6,
          "name": "average_gas_price",
          "type_info": "Int8"
        }
      ],
      "parameters": {
        "Left": []
      },
      "nullable": [
        false,
        false,
        false,
        false,
        false,
        false,
        true
      ]
    }
  },
  "c0930a699f3e45803249b9ea98311abf503ff9790bbb95f976ccebcbb5c2c4c4": {
    "query": "SELECT aggregate_operations.* FROM eth_aggregated_ops_binding\n                LEFT JOIN aggregate_operations ON aggregate_operations.id = op_id\n                WHERE eth_op_id = $1",
    "describe": {
      "columns": [
        {
          "ordinal": 0,
          "name": "id",
          "type_info": "Int8"
        },
        {
          "ordinal": 1,
          "name": "action_type",
          "type_info": "Text"
        },
        {
          "ordinal": 2,
          "name": "arguments",
          "type_info": "Jsonb"
        },
        {
          "ordinal": 3,
          "name": "from_block",
          "type_info": "Int8"
        },
        {
          "ordinal": 4,
          "name": "to_block",
          "type_info": "Int8"
        },
        {
          "ordinal": 5,
          "name": "created_at",
          "type_info": "Timestamptz"
        }
      ],
      "parameters": {
        "Left": [
          "Int8"
        ]
      },
      "nullable": [
        false,
        false,
        false,
        false,
        false,
        false
      ]
    }
  },
  "c0bc09d944da0d6a2eb2108185c757ff16440ed9c3d1fb2835cf3d4f552078f2": {
    "query": "SELECT * FROM executed_priority_operations WHERE block_number = $1",
    "describe": {
      "columns": [
        {
          "ordinal": 0,
          "name": "block_number",
          "type_info": "Int8"
        },
        {
          "ordinal": 1,
          "name": "block_index",
          "type_info": "Int4"
        },
        {
          "ordinal": 2,
          "name": "operation",
          "type_info": "Jsonb"
        },
        {
          "ordinal": 3,
          "name": "from_account",
          "type_info": "Bytea"
        },
        {
          "ordinal": 4,
          "name": "to_account",
          "type_info": "Bytea"
        },
        {
          "ordinal": 5,
          "name": "priority_op_serialid",
          "type_info": "Int8"
        },
        {
          "ordinal": 6,
          "name": "deadline_block",
          "type_info": "Int8"
        },
        {
          "ordinal": 7,
          "name": "eth_hash",
          "type_info": "Bytea"
        },
        {
          "ordinal": 8,
          "name": "eth_block",
          "type_info": "Int8"
        },
        {
          "ordinal": 9,
          "name": "created_at",
          "type_info": "Timestamptz"
        }
      ],
      "parameters": {
        "Left": [
          "Int8"
        ]
      },
      "nullable": [
        false,
        false,
        false,
        false,
        false,
        false,
        false,
        false,
        false,
        false
      ]
    }
  },
  "c16cb52de684232faf3ddf3bc5e4b90388e9b413e690aa5cf891fc4fad293edd": {
    "query": "DELETE FROM data_restore_events_state",
    "describe": {
      "columns": [],
      "parameters": {
        "Left": []
      },
      "nullable": []
    }
  },
  "c211a979754c36f0bf03fe7d1d51351eca9e67651c15786904521ae78edc6193": {
    "query": "SELECT * FROM account_pubkey_updates WHERE block_number > $1 AND block_number <= $2 ",
    "describe": {
      "columns": [
        {
          "ordinal": 0,
          "name": "pubkey_update_id",
          "type_info": "Int4"
        },
        {
          "ordinal": 1,
          "name": "update_order_id",
          "type_info": "Int4"
        },
        {
          "ordinal": 2,
          "name": "account_id",
          "type_info": "Int8"
        },
        {
          "ordinal": 3,
          "name": "block_number",
          "type_info": "Int8"
        },
        {
          "ordinal": 4,
          "name": "old_pubkey_hash",
          "type_info": "Bytea"
        },
        {
          "ordinal": 5,
          "name": "new_pubkey_hash",
          "type_info": "Bytea"
        },
        {
          "ordinal": 6,
          "name": "old_nonce",
          "type_info": "Int8"
        },
        {
          "ordinal": 7,
          "name": "new_nonce",
          "type_info": "Int8"
        }
      ],
      "parameters": {
        "Left": [
          "Int8",
          "Int8"
        ]
      },
      "nullable": [
        false,
        false,
        false,
        false,
        false,
        false,
        false,
        false
      ]
    }
  },
  "c55231e06a5969f1531b98a925fd1575ee60967b7c546ed5650a9d42a738abee": {
    "query": "\n                SELECT * FROM account_pubkey_updates\n                WHERE block_number = $1\n            ",
    "describe": {
      "columns": [
        {
          "ordinal": 0,
          "name": "pubkey_update_id",
          "type_info": "Int4"
        },
        {
          "ordinal": 1,
          "name": "update_order_id",
          "type_info": "Int4"
        },
        {
          "ordinal": 2,
          "name": "account_id",
          "type_info": "Int8"
        },
        {
          "ordinal": 3,
          "name": "block_number",
          "type_info": "Int8"
        },
        {
          "ordinal": 4,
          "name": "old_pubkey_hash",
          "type_info": "Bytea"
        },
        {
          "ordinal": 5,
          "name": "new_pubkey_hash",
          "type_info": "Bytea"
        },
        {
          "ordinal": 6,
          "name": "old_nonce",
          "type_info": "Int8"
        },
        {
          "ordinal": 7,
          "name": "new_nonce",
          "type_info": "Int8"
        }
      ],
      "parameters": {
        "Left": [
          "Int8"
        ]
      },
      "nullable": [
        false,
        false,
        false,
        false,
        false,
        false,
        false,
        false
      ]
    }
  },
  "c623ce8cb2f6e17285af5aa0fe4fddbb302f7dda343778690f299d49b832e273": {
    "query": "\n                UPDATE prover_job_queue \n                SET (job_status, updated_at, updated_by) = ($1, now(), 'server_give_job')\n                WHERE id = $2;\n            ",
    "describe": {
      "columns": [],
      "parameters": {
        "Left": [
          "Int4",
          "Int4"
        ]
      },
      "nullable": []
    }
  },
  "c7bc91425f35b3a77be36fe8ba80030445051a0bc2536fa4a0def7ac498fc5c2": {
    "query": "INSERT INTO mempool_txs (tx_hash, tx, created_at, eth_sign_data)\n                VALUES ($1, $2, $3, $4)",
    "describe": {
      "columns": [],
      "parameters": {
        "Left": [
          "Text",
          "Jsonb",
          "Timestamptz",
          "Jsonb"
        ]
      },
      "nullable": []
    }
  },
  "cb492484bab6e66f89a4d80649d3559566a681db153152a52449acf931a1d039": {
    "query": "SELECT * FROM block_witness WHERE block = $1",
    "describe": {
      "columns": [
        {
          "ordinal": 0,
          "name": "block",
          "type_info": "Int8"
        },
        {
          "ordinal": 1,
          "name": "witness",
          "type_info": "Text"
        }
      ],
      "parameters": {
        "Left": [
          "Int8"
        ]
      },
      "nullable": [
        false,
        false
      ]
    }
  },
  "cbedf306b3a2c63be1ca241eb03609907713c8d9bd3eadf3b3fea23969005cd3": {
    "query": "\n                SELECT * FROM account_creates\n                WHERE block_number = $1\n            ",
    "describe": {
      "columns": [
        {
          "ordinal": 0,
          "name": "account_id",
          "type_info": "Int8"
        },
        {
          "ordinal": 1,
          "name": "is_create",
          "type_info": "Bool"
        },
        {
          "ordinal": 2,
          "name": "block_number",
          "type_info": "Int8"
        },
        {
          "ordinal": 3,
          "name": "address",
          "type_info": "Bytea"
        },
        {
          "ordinal": 4,
          "name": "nonce",
          "type_info": "Int8"
        },
        {
          "ordinal": 5,
          "name": "update_order_id",
          "type_info": "Int4"
        }
      ],
      "parameters": {
        "Left": [
          "Int8"
        ]
      },
      "nullable": [
        false,
        false,
        false,
        false,
        false,
        false
      ]
    }
  },
  "cd155debc525d539341b88e30a9ba9d3f130c4934883d945fa4abcb528ffc80f": {
    "query": "INSERT INTO mempool_txs (tx_hash, tx, created_at, eth_sign_data, batch_id)\n                VALUES ($1, $2, $3, $4, $5)",
    "describe": {
      "columns": [],
      "parameters": {
        "Left": [
          "Text",
          "Jsonb",
          "Timestamptz",
          "Jsonb",
          "Int8"
        ]
      },
      "nullable": []
    }
  },
  "cdc6f84e5eee67e085706daa75f69a498adcedd7093288bd7ec84813e5066075": {
    "query": "\n            INSERT INTO tokens ( id, address, symbol, decimals )\n            VALUES ( $1, $2, $3, $4 )\n            ON CONFLICT (id)\n            DO\n              UPDATE SET address = $2, symbol = $3, decimals = $4\n            ",
    "describe": {
      "columns": [],
      "parameters": {
        "Left": [
          "Int4",
          "Text",
          "Text",
          "Int2"
        ]
      },
      "nullable": []
    }
  },
  "d8d94a30a654bf70f4465b9c33cf06cd14833ba35644db0f8d15182b64b04550": {
    "query": "INSERT INTO complete_withdrawals_transactions (tx_hash, pending_withdrawals_queue_start_index, pending_withdrawals_queue_end_index)\n            VALUES ($1, $2, $3)\n            ON CONFLICT (tx_hash)\n            DO UPDATE\n            SET tx_hash = $1, pending_withdrawals_queue_start_index = $2, pending_withdrawals_queue_end_index = $3",
    "describe": {
      "columns": [],
      "parameters": {
        "Left": [
          "Bytea",
          "Int8",
          "Int8"
        ]
      },
      "nullable": []
    }
  },
<<<<<<< HEAD
  "db91278dbc648e1c7ebf4775d7927104e887c0bb338ed51c9aff21cfdecb2f27": {
    "query": "\n            INSERT INTO blocks (number, root_hash, fee_account_id, unprocessed_prior_op_before, unprocessed_prior_op_after, block_size, commit_gas_limit, verify_gas_limit, commitment, timestamp)\n            VALUES ($1, $2, $3, $4, $5, $6, $7, $8, $9, $10)\n            ",
    "describe": {
      "columns": [],
      "parameters": {
        "Left": [
          "Int8",
          "Bytea",
          "Int8",
          "Int8",
          "Int8",
          "Int8",
          "Int8",
          "Int8",
          "Bytea",
          "Int8"
        ]
      },
      "nullable": []
    }
  },
  "ddf29a55c76cb7c56286ef5a7095e44b350cf9b6dcf88b67f399483f76b8f36f": {
    "query": "\n                SELECT * FROM accounts\n                WHERE id = $1\n                LIMIT 1\n            ",
    "describe": {
      "columns": [
        {
          "ordinal": 0,
          "name": "id",
          "type_info": "Int8"
        },
        {
          "ordinal": 1,
          "name": "last_block",
          "type_info": "Int8"
        },
        {
          "ordinal": 2,
          "name": "nonce",
          "type_info": "Int8"
        },
        {
          "ordinal": 3,
          "name": "address",
          "type_info": "Bytea"
        },
        {
          "ordinal": 4,
          "name": "pubkey_hash",
          "type_info": "Bytea"
        }
      ],
      "parameters": {
        "Left": [
          "Int8"
        ]
      },
      "nullable": [
        false,
        false,
        false,
        false,
        false
      ]
    }
  },
=======
>>>>>>> 42aab50c
  "debbe23f0c730c331482c798387d1739911923edcafc2bd80463464ff98f3b71": {
    "query": "SELECT * from mempool_txs\n            WHERE tx_hash = $1",
    "describe": {
      "columns": [
        {
          "ordinal": 0,
          "name": "id",
          "type_info": "Int8"
        },
        {
          "ordinal": 1,
          "name": "tx_hash",
          "type_info": "Text"
        },
        {
          "ordinal": 2,
          "name": "tx",
          "type_info": "Jsonb"
        },
        {
          "ordinal": 3,
          "name": "created_at",
          "type_info": "Timestamptz"
        },
        {
          "ordinal": 4,
          "name": "eth_sign_data",
          "type_info": "Jsonb"
        },
        {
          "ordinal": 5,
          "name": "batch_id",
          "type_info": "Int8"
        }
      ],
      "parameters": {
        "Left": [
          "Text"
        ]
      },
      "nullable": [
        false,
        false,
        false,
        false,
        true,
        false
      ]
    }
  },
  "e42d1180b05adcce696d87de411553e385d36018fe60e0963a348adc00ad874b": {
    "query": "UPDATE eth_parameters\n            SET nonce = $1\n            WHERE id = true",
    "describe": {
      "columns": [],
      "parameters": {
        "Left": [
          "Int8"
        ]
      },
      "nullable": []
    }
  },
  "e4897d5770da960d06e093558bcbcc924dfe62dd594ff2f464f42dd15a60975e": {
    "query": "\n                    SELECT * FROM tokens\n                    WHERE id = $1\n                    LIMIT 1\n                    ",
    "describe": {
      "columns": [
        {
          "ordinal": 0,
          "name": "id",
          "type_info": "Int4"
        },
        {
          "ordinal": 1,
          "name": "address",
          "type_info": "Text"
        },
        {
          "ordinal": 2,
          "name": "symbol",
          "type_info": "Text"
        },
        {
          "ordinal": 3,
          "name": "decimals",
          "type_info": "Int2"
        }
      ],
      "parameters": {
        "Left": [
          "Int4"
        ]
      },
      "nullable": [
        false,
        false,
        false,
        false
      ]
    }
  },
  "e99d990d2d9b1c6068efb623634d6d6cf49a3c7ec33a5a916b7ddaa745e24c9b": {
    "query": "\n                SELECT * FROM prover_job_queue\n                WHERE job_status = $1\n                ORDER BY (job_priority, id, first_block)\n                LIMIT 1\n            ",
    "describe": {
      "columns": [
        {
          "ordinal": 0,
          "name": "id",
          "type_info": "Int4"
        },
        {
          "ordinal": 1,
          "name": "job_status",
          "type_info": "Int4"
        },
        {
          "ordinal": 2,
          "name": "job_priority",
          "type_info": "Int4"
        },
        {
          "ordinal": 3,
          "name": "job_type",
          "type_info": "Text"
        },
        {
          "ordinal": 4,
          "name": "created_at",
          "type_info": "Timestamptz"
        },
        {
          "ordinal": 5,
          "name": "updated_by",
          "type_info": "Text"
        },
        {
          "ordinal": 6,
          "name": "updated_at",
          "type_info": "Timestamptz"
        },
        {
          "ordinal": 7,
          "name": "first_block",
          "type_info": "Int8"
        },
        {
          "ordinal": 8,
          "name": "last_block",
          "type_info": "Int8"
        },
        {
          "ordinal": 9,
          "name": "job_data",
          "type_info": "Jsonb"
        }
      ],
      "parameters": {
        "Left": [
          "Int4"
        ]
      },
      "nullable": [
        false,
        false,
        false,
        false,
        false,
        false,
        false,
        false,
        false,
        false
      ]
    }
  },
  "eb0993e049fd111aa11978aeb1617b11d859a008afec77a4a80a6cfadc1565ff": {
    "query": "DELETE FROM data_restore_rollup_ops",
    "describe": {
      "columns": [],
      "parameters": {
        "Left": []
      },
      "nullable": []
    }
  },
  "ec815cee37d8ac3557b523521a6bee44c7e8d949309e7dd9b0d0364edd2e85e9": {
    "query": "INSERT INTO eth_parameters (nonce, gas_price_limit, commit_ops, verify_ops, withdraw_ops)\n                VALUES ($1, $2, $3, $4, $5)",
    "describe": {
      "columns": [],
      "parameters": {
        "Left": [
          "Int8",
          "Int8",
          "Int8",
          "Int8",
          "Int8"
        ]
      },
      "nullable": []
    }
  },
  "ede4a4f728f00df1e8149f67bf3b3f1bdeb9733165163ac45338ed6fec037505": {
    "query": "SELECT COUNT(*) as \"count!\" FROM pending_withdrawals",
    "describe": {
      "columns": [
        {
          "ordinal": 0,
          "name": "count!",
          "type_info": "Int8"
        }
      ],
      "parameters": {
        "Left": []
      },
      "nullable": [
        null
      ]
    }
  },
  "f057b85811c3991b73c58991fc8dae8bf4cdf9d2238171ca13a3fdf1172f2c91": {
    "query": "SELECT * FROM data_restore_events_state\n            WHERE block_type = $1\n            ORDER BY block_num ASC",
    "describe": {
      "columns": [
        {
          "ordinal": 0,
          "name": "id",
          "type_info": "Int4"
        },
        {
          "ordinal": 1,
          "name": "block_type",
          "type_info": "Text"
        },
        {
          "ordinal": 2,
          "name": "transaction_hash",
          "type_info": "Bytea"
        },
        {
          "ordinal": 3,
          "name": "block_num",
          "type_info": "Int8"
        }
      ],
      "parameters": {
        "Left": [
          "Text"
        ]
      },
      "nullable": [
        false,
        false,
        false,
        false
      ]
    }
  },
  "f07c36d2b17389fb73a64a21283193ec3c17ed88ed73847c1bf8f41315ec684f": {
    "query": "SELECT * FROM executed_transactions WHERE block_number = $1",
    "describe": {
      "columns": [
        {
          "ordinal": 0,
          "name": "block_number",
          "type_info": "Int8"
        },
        {
          "ordinal": 1,
          "name": "block_index",
          "type_info": "Int4"
        },
        {
          "ordinal": 2,
          "name": "tx",
          "type_info": "Jsonb"
        },
        {
          "ordinal": 3,
          "name": "operation",
          "type_info": "Jsonb"
        },
        {
          "ordinal": 4,
          "name": "tx_hash",
          "type_info": "Bytea"
        },
        {
          "ordinal": 5,
          "name": "from_account",
          "type_info": "Bytea"
        },
        {
          "ordinal": 6,
          "name": "to_account",
          "type_info": "Bytea"
        },
        {
          "ordinal": 7,
          "name": "success",
          "type_info": "Bool"
        },
        {
          "ordinal": 8,
          "name": "fail_reason",
          "type_info": "Text"
        },
        {
          "ordinal": 9,
          "name": "primary_account_address",
          "type_info": "Bytea"
        },
        {
          "ordinal": 10,
          "name": "nonce",
          "type_info": "Int8"
        },
        {
          "ordinal": 11,
          "name": "created_at",
          "type_info": "Timestamptz"
        },
        {
          "ordinal": 12,
          "name": "eth_sign_data",
          "type_info": "Jsonb"
        },
        {
          "ordinal": 13,
          "name": "batch_id",
          "type_info": "Int8"
        }
      ],
      "parameters": {
        "Left": [
          "Int8"
        ]
      },
      "nullable": [
        false,
        true,
        false,
        false,
        false,
        false,
        true,
        false,
        true,
        false,
        false,
        false,
        true,
        true
      ]
    }
  },
  "f12b936a9a4a23c161c8d807eafd28e77f447802d884022f8dcfb8ed6d7b1826": {
    "query": "SELECT * FROM executed_priority_operations WHERE priority_op_serialid = $1",
    "describe": {
      "columns": [
        {
          "ordinal": 0,
          "name": "block_number",
          "type_info": "Int8"
        },
        {
          "ordinal": 1,
          "name": "block_index",
          "type_info": "Int4"
        },
        {
          "ordinal": 2,
          "name": "operation",
          "type_info": "Jsonb"
        },
        {
          "ordinal": 3,
          "name": "from_account",
          "type_info": "Bytea"
        },
        {
          "ordinal": 4,
          "name": "to_account",
          "type_info": "Bytea"
        },
        {
          "ordinal": 5,
          "name": "priority_op_serialid",
          "type_info": "Int8"
        },
        {
          "ordinal": 6,
          "name": "deadline_block",
          "type_info": "Int8"
        },
        {
          "ordinal": 7,
          "name": "eth_hash",
          "type_info": "Bytea"
        },
        {
          "ordinal": 8,
          "name": "eth_block",
          "type_info": "Int8"
        },
        {
          "ordinal": 9,
          "name": "created_at",
          "type_info": "Timestamptz"
        }
      ],
      "parameters": {
        "Left": [
          "Int8"
        ]
      },
      "nullable": [
        false,
        false,
        false,
        false,
        false,
        false,
        false,
        false,
        false,
        false
      ]
    }
  },
  "f132881fb1b1eaedb15991e64c7040c6f368271fc306780395cf6214f88b294b": {
    "query": "\n                        UPDATE accounts \n                        SET last_block = $1, nonce = $2\n                        WHERE id = $3\n                        ",
    "describe": {
      "columns": [],
      "parameters": {
        "Left": [
          "Int8",
          "Int8",
          "Int8"
        ]
      },
      "nullable": []
    }
  },
  "f4aaa302a20921ae9ff490ac1a86083c49ee4a9afacf0faeb76aa8e1549f2fe7": {
    "query": "SELECT * FROM account_creates WHERE block_number > $1 AND block_number <= $2 ",
    "describe": {
      "columns": [
        {
          "ordinal": 0,
          "name": "account_id",
          "type_info": "Int8"
        },
        {
          "ordinal": 1,
          "name": "is_create",
          "type_info": "Bool"
        },
        {
          "ordinal": 2,
          "name": "block_number",
          "type_info": "Int8"
        },
        {
          "ordinal": 3,
          "name": "address",
          "type_info": "Bytea"
        },
        {
          "ordinal": 4,
          "name": "nonce",
          "type_info": "Int8"
        },
        {
          "ordinal": 5,
          "name": "update_order_id",
          "type_info": "Int4"
        }
      ],
      "parameters": {
        "Left": [
          "Int8",
          "Int8"
        ]
      },
      "nullable": [
        false,
        false,
        false,
        false,
        false,
        false
      ]
    }
  },
  "f5a24f01f525ede5d8e61b97e452a82d372c2bececacf693ab654eef0e453d94": {
    "query": "SELECT max(to_block) from aggregate_operations where action_type = $1",
    "describe": {
      "columns": [
        {
          "ordinal": 0,
          "name": "max",
          "type_info": "Int8"
        }
      ],
      "parameters": {
        "Left": [
          "Text"
        ]
      },
      "nullable": [
        null
      ]
    }
  },
  "fd16aadbd04d4a48332d59c77290a588f1a33922418b55a08c656a44ff75b8e8": {
    "query": "SELECT * FROM account_balance_updates WHERE block_number = $1",
    "describe": {
      "columns": [
        {
          "ordinal": 0,
          "name": "balance_update_id",
          "type_info": "Int4"
        },
        {
          "ordinal": 1,
          "name": "account_id",
          "type_info": "Int8"
        },
        {
          "ordinal": 2,
          "name": "block_number",
          "type_info": "Int8"
        },
        {
          "ordinal": 3,
          "name": "coin_id",
          "type_info": "Int4"
        },
        {
          "ordinal": 4,
          "name": "old_balance",
          "type_info": "Numeric"
        },
        {
          "ordinal": 5,
          "name": "new_balance",
          "type_info": "Numeric"
        },
        {
          "ordinal": 6,
          "name": "old_nonce",
          "type_info": "Int8"
        },
        {
          "ordinal": 7,
          "name": "new_nonce",
          "type_info": "Int8"
        },
        {
          "ordinal": 8,
          "name": "update_order_id",
          "type_info": "Int4"
        }
      ],
      "parameters": {
        "Left": [
          "Int8"
        ]
      },
      "nullable": [
        false,
        false,
        false,
        false,
        false,
        false,
        false,
        false,
        false
      ]
    }
  }
}<|MERGE_RESOLUTION|>--- conflicted
+++ resolved
@@ -1,5 +1,24 @@
 {
   "db": "PostgreSQL",
+  "03c6a58e4fe6290daec5434feed4af91579ba50aa2302edb00566f14af088a59": {
+    "query": "\n            INSERT INTO blocks (number, root_hash, fee_account_id, unprocessed_prior_op_before, unprocessed_prior_op_after, block_size, commit_gas_limit, verify_gas_limit)\n            VALUES ($1, $2, $3, $4, $5, $6, $7, $8)\n            ",
+    "describe": {
+      "columns": [],
+      "parameters": {
+        "Left": [
+          "Int8",
+          "Bytea",
+          "Int8",
+          "Int8",
+          "Int8",
+          "Int8",
+          "Int8",
+          "Int8"
+        ]
+      },
+      "nullable": []
+    }
+  },
   "03d9e5cb04328e5a5e238727311406d19ffb924f06f34c04f67fbd9354442996": {
     "query": "SELECT * FROM operations WHERE block_number = $1 AND action_type = $2",
     "describe": {
@@ -221,6 +240,18 @@
       ]
     }
   },
+  "0d81f888652e3eefdf293f5b0c65b0b12490fa448f6ebdb73eaecb76aaf882a4": {
+    "query": "UPDATE active_provers \n            SET stopped_at = now()\n            WHERE id = $1",
+    "describe": {
+      "columns": [],
+      "parameters": {
+        "Left": [
+          "Int4"
+        ]
+      },
+      "nullable": []
+    }
+  },
   "0e390d0f58d24733d76253da2e4d9c9a0f5c96702d164fe3ad64af8aec43ee49": {
     "query": "\n                SELECT * FROM account_balance_updates\n                WHERE account_id = $1 AND block_number > $2\n            ",
     "describe": {
@@ -482,18 +513,37 @@
       "nullable": []
     }
   },
-  "1a67dacb8487735515f18c6710cd3b6ca0141f72e63ae44880b7c235e29768e4": {
-    "query": "UPDATE prover_job_queue \n            SET (updated_at, job_status) = (now(), $1)\n            WHERE updated_by = $2 and job_status = $3",
-    "describe": {
-      "columns": [],
-      "parameters": {
-        "Left": [
-          "Int4",
-          "Text",
-          "Int4"
-        ]
-      },
-      "nullable": []
+  "18e1fb0e869a02a0e47540f08713acd8ef0609c964ccc9227051abe81704a8dd": {
+    "query": "\n            INSERT INTO pending_block (number, chunks_left, unprocessed_priority_op_before, pending_block_iteration)\n            VALUES ($1, $2, $3, $4)\n            ON CONFLICT (number)\n            DO UPDATE\n              SET chunks_left = $2, unprocessed_priority_op_before = $3, pending_block_iteration = $4\n            ",
+    "describe": {
+      "columns": [],
+      "parameters": {
+        "Left": [
+          "Int8",
+          "Int8",
+          "Int8",
+          "Int8"
+        ]
+      },
+      "nullable": []
+    }
+  },
+  "1c67bdf00f343a60fbce85d80f0b707ca2a0b15ea83eb7f86a95aad9a028e70e": {
+    "query": "SELECT COUNT(*) as integer_value FROM operations o WHERE action_type = 'COMMIT' AND block_number > (SELECT COALESCE(max(block_number),0) FROM operations WHERE action_type = 'VERIFY') AND EXISTS (SELECT * FROM block_witness WHERE block = o.block_number) AND NOT EXISTS (SELECT * FROM proofs WHERE block_number = o.block_number);",
+    "describe": {
+      "columns": [
+        {
+          "ordinal": 0,
+          "name": "integer_value",
+          "type_info": "Int8"
+        }
+      ],
+      "parameters": {
+        "Left": []
+      },
+      "nullable": [
+        null
+      ]
     }
   },
   "222e3946401772e3f6e0d9ce9909e8e7ac2dc830c5ecfcd522f56b3bf70fd679": {
@@ -525,57 +575,6 @@
         ]
       },
       "nullable": []
-    }
-  },
-  "24598bf98e47b8a2bee59bbd777dd5e0b32ee74e21e110e9e73c52cf72b7f56c": {
-    "query": "SELECT * FROM aggregate_operations WHERE action_type = $1 and from_block <= $2 and $2 <= to_block",
-    "describe": {
-      "columns": [
-        {
-          "ordinal": 0,
-          "name": "id",
-          "type_info": "Int8"
-        },
-        {
-          "ordinal": 1,
-          "name": "action_type",
-          "type_info": "Text"
-        },
-        {
-          "ordinal": 2,
-          "name": "arguments",
-          "type_info": "Jsonb"
-        },
-        {
-          "ordinal": 3,
-          "name": "from_block",
-          "type_info": "Int8"
-        },
-        {
-          "ordinal": 4,
-          "name": "to_block",
-          "type_info": "Int8"
-        },
-        {
-          "ordinal": 5,
-          "name": "created_at",
-          "type_info": "Timestamptz"
-        }
-      ],
-      "parameters": {
-        "Left": [
-          "Text",
-          "Int8"
-        ]
-      },
-      "nullable": [
-        false,
-        false,
-        false,
-        false,
-        false,
-        false
-      ]
     }
   },
   "24870d60d50ce4eb1bc6b76a2e1fc94d39d3f5025a4bf80d5a0c2916945fc6f8": {
@@ -736,6 +735,50 @@
       "nullable": []
     }
   },
+  "2a64cf1b6a9b36c4dcb9ef0510c69792a0f3e67ce5f09d30497315368268afb8": {
+    "query": "SELECT operations.* FROM eth_ops_binding\n                LEFT JOIN operations ON operations.id = op_id\n                WHERE eth_op_id = $1",
+    "describe": {
+      "columns": [
+        {
+          "ordinal": 0,
+          "name": "id",
+          "type_info": "Int8"
+        },
+        {
+          "ordinal": 1,
+          "name": "block_number",
+          "type_info": "Int8"
+        },
+        {
+          "ordinal": 2,
+          "name": "action_type",
+          "type_info": "Text"
+        },
+        {
+          "ordinal": 3,
+          "name": "created_at",
+          "type_info": "Timestamptz"
+        },
+        {
+          "ordinal": 4,
+          "name": "confirmed",
+          "type_info": "Bool"
+        }
+      ],
+      "parameters": {
+        "Left": [
+          "Int8"
+        ]
+      },
+      "nullable": [
+        false,
+        false,
+        false,
+        false,
+        false
+      ]
+    }
+  },
   "2e92926816053cda2de6d571867a625fab5bb9668840db94bd18c411f96dc39b": {
     "query": "SELECT * FROM blocks WHERE number = $1",
     "describe": {
@@ -779,34 +822,43 @@
           "ordinal": 7,
           "name": "verify_gas_limit",
           "type_info": "Int8"
-        },
-        {
-          "ordinal": 8,
-          "name": "commitment",
-          "type_info": "Bytea"
-        },
-        {
-          "ordinal": 9,
-          "name": "timestamp",
-          "type_info": "Int8"
-        }
-      ],
-      "parameters": {
-        "Left": [
-          "Int8"
-        ]
-      },
-      "nullable": [
-        false,
-        false,
-        false,
-        false,
-        false,
-        false,
-        false,
-        false,
-        false,
-        true
+        }
+      ],
+      "parameters": {
+        "Left": [
+          "Int8"
+        ]
+      },
+      "nullable": [
+        false,
+        false,
+        false,
+        false,
+        false,
+        false,
+        false,
+        false
+      ]
+    }
+  },
+  "32d15597dc0dfdfdd2ddac7cb9598c9c940998c4f484f610b68da457a1414fcb": {
+    "query": "INSERT INTO active_provers (worker, block_size)\n            VALUES ($1, $2)\n            RETURNING id",
+    "describe": {
+      "columns": [
+        {
+          "ordinal": 0,
+          "name": "id",
+          "type_info": "Int4"
+        }
+      ],
+      "parameters": {
+        "Left": [
+          "Text",
+          "Int8"
+        ]
+      },
+      "nullable": [
+        false
       ]
     }
   },
@@ -990,16 +1042,6 @@
       "nullable": []
     }
   },
-  "411ae4152496dfa80c3ba50ad99c5ad72cce7d072d47a9a9a2c88587bf021952": {
-    "query": "LOCK TABLE prover_job_queue IN EXCLUSIVE MODE",
-    "describe": {
-      "columns": [],
-      "parameters": {
-        "Left": []
-      },
-      "nullable": []
-    }
-  },
   "41a4d1c9fa9953cd94714a408afd892962f9eea9a9f1674b8dddfa72e2eb9ec2": {
     "query": "INSERT INTO eth_tx_hashes (eth_op_id, tx_hash) VALUES ($1, $2)",
     "describe": {
@@ -1038,6 +1080,50 @@
       "nullable": []
     }
   },
+  "439f184911734c059ed99d61eb344af056e7b4df75182fee3adeb625856bd68a": {
+    "query": "SELECT * FROM active_provers WHERE id = $1",
+    "describe": {
+      "columns": [
+        {
+          "ordinal": 0,
+          "name": "id",
+          "type_info": "Int4"
+        },
+        {
+          "ordinal": 1,
+          "name": "worker",
+          "type_info": "Text"
+        },
+        {
+          "ordinal": 2,
+          "name": "created_at",
+          "type_info": "Timestamptz"
+        },
+        {
+          "ordinal": 3,
+          "name": "stopped_at",
+          "type_info": "Timestamptz"
+        },
+        {
+          "ordinal": 4,
+          "name": "block_size",
+          "type_info": "Int8"
+        }
+      ],
+      "parameters": {
+        "Left": [
+          "Int4"
+        ]
+      },
+      "nullable": [
+        false,
+        false,
+        false,
+        true,
+        false
+      ]
+    }
+  },
   "44b276fda62734e9c9d9853f493340265116ab7f13599674d27aafe3d3887391": {
     "query": "UPDATE eth_operations \n            SET last_used_gas_price = $1, last_deadline_block = $2\n            WHERE id = $3",
     "describe": {
@@ -1075,26 +1161,6 @@
         ]
       },
       "nullable": []
-    }
-  },
-  "45dc23ee9e4fd0bf52e2a82f3ed83210ec3a49c01b70a82bd6fac566da1a0f3b": {
-    "query": "SELECT max(last_block) from prover_job_queue\n            WHERE job_type = $1",
-    "describe": {
-      "columns": [
-        {
-          "ordinal": 0,
-          "name": "max",
-          "type_info": "Int8"
-        }
-      ],
-      "parameters": {
-        "Left": [
-          "Text"
-        ]
-      },
-      "nullable": [
-        null
-      ]
     }
   },
   "467fbb9388749379d5dfd834f92019a6f12457d64b53ab9ef7c7150e2dd4d4c8": {
@@ -1455,10 +1521,6 @@
       ]
     }
   },
-<<<<<<< HEAD
-  "573449897918b9e5129ff09921de257aa889cdb1f6095d54e4eb769ae5027ee6": {
-    "query": "SELECT COUNT(*) FROM aggregate_operations\n                  LEFT JOIN eth_aggregated_ops_binding ON eth_aggregated_ops_binding.op_id = aggregate_operations.id\n                  LEFT JOIN eth_operations ON eth_aggregated_ops_binding.eth_op_id = eth_operations.id\n            WHERE\n                  eth_operations.confirmed = true AND aggregate_operations.id = $1",
-=======
   "59c4e0d8255c2e4dd6eece1b24245daf3414d4f15b6cba7b369dc1ac32bed018": {
     "query": "\n                SELECT * FROM accounts\n                WHERE id = $1\n            ",
     "describe": {
@@ -1505,54 +1567,60 @@
   },
   "5de811d61e00fd7b93311aa825d17e2b2f0ee46ee762f5064e842f5d0f2b5ad7": {
     "query": "UPDATE eth_parameters\n            SET commit_ops = $1, verify_ops = $2, withdraw_ops = $3\n            WHERE id = true",
->>>>>>> 42aab50c
-    "describe": {
-      "columns": [
-        {
-          "ordinal": 0,
-          "name": "count",
-          "type_info": "Int8"
-        }
-      ],
-      "parameters": {
-        "Left": [
-          "Int8"
-        ]
-      },
-      "nullable": [
-        null
-      ]
-    }
-  },
-  "5ab853a2edb8a8e2ac1c95f30aa209cb4e06f41fb55872e2d1f28e3a59e38517": {
-    "query": "\n            INSERT INTO pending_block (number, chunks_left, unprocessed_priority_op_before, pending_block_iteration, previous_root_hash, timestamp)\n            VALUES ($1, $2, $3, $4, $5, $6)\n            ON CONFLICT (number)\n            DO UPDATE\n              SET chunks_left = $2, unprocessed_priority_op_before = $3, pending_block_iteration = $4, previous_root_hash = $5, timestamp = $6\n            ",
-    "describe": {
-      "columns": [],
-      "parameters": {
-        "Left": [
-          "Int8",
-          "Int8",
-          "Int8",
-          "Int8",
-          "Bytea",
-          "Int8"
-        ]
-      },
-      "nullable": []
-    }
-  },
-  "5de811d61e00fd7b93311aa825d17e2b2f0ee46ee762f5064e842f5d0f2b5ad7": {
-    "query": "UPDATE eth_parameters\n            SET commit_ops = $1, verify_ops = $2, withdraw_ops = $3\n            WHERE id = true",
-    "describe": {
-      "columns": [],
-      "parameters": {
-        "Left": [
-          "Int8",
-          "Int8",
-          "Int8"
-        ]
-      },
-      "nullable": []
+    "describe": {
+      "columns": [],
+      "parameters": {
+        "Left": [
+          "Int8",
+          "Int8",
+          "Int8"
+        ]
+      },
+      "nullable": []
+    }
+  },
+  "5eab94b224a40aa2b7c84aaec4409c20ce44be7ad64bd9a622c2077ad9d53a03": {
+    "query": "SELECT * FROM prover_runs WHERE id = $1",
+    "describe": {
+      "columns": [
+        {
+          "ordinal": 0,
+          "name": "id",
+          "type_info": "Int4"
+        },
+        {
+          "ordinal": 1,
+          "name": "block_number",
+          "type_info": "Int8"
+        },
+        {
+          "ordinal": 2,
+          "name": "worker",
+          "type_info": "Text"
+        },
+        {
+          "ordinal": 3,
+          "name": "created_at",
+          "type_info": "Timestamptz"
+        },
+        {
+          "ordinal": 4,
+          "name": "updated_at",
+          "type_info": "Timestamptz"
+        }
+      ],
+      "parameters": {
+        "Left": [
+          "Int4"
+        ]
+      },
+      "nullable": [
+        false,
+        false,
+        true,
+        false,
+        false
+      ]
     }
   },
   "60a2be4d7162d73b929f7ab712d01404d45bcc128e2b03ad3ff853a645e2fb5c": {
@@ -1716,209 +1784,122 @@
       "nullable": []
     }
   },
-  "64e87611fad53aaa3b5cddddd468045d5870603f705ec1652eafb536e4a0658f": {
-    "query": "\n          WITH job_values as (\n            SELECT $1::int4, $2::int4, $3::text, 'server_add_job', $4::int8, $5::int8, $6::jsonb\n            WHERE NOT EXISTS (SELECT * FROM prover_job_queue WHERE first_block = $4 and last_block = $5 and job_type = $3 LIMIT 1)\n          ) \n          INSERT INTO prover_job_queue (job_status, job_priority, job_type, updated_by, first_block, last_block, job_data) \n          SELECT * from job_values\n        ",
-    "describe": {
-      "columns": [],
-      "parameters": {
-        "Left": [
-          "Int4",
-          "Int4",
-          "Text",
-          "Int8",
-          "Int8",
-          "Jsonb"
-        ]
-      },
-      "nullable": []
-    }
-  },
-  "681359f99d0e4bafdd3109f67c7af4d235dc1197ba88cd0d6148f632ae0cdf8f": {
-    "query": "SELECT * FROM aggregated_proofs WHERE first_block = $1 and last_block = $2",
-    "describe": {
-      "columns": [
-        {
-          "ordinal": 0,
-          "name": "first_block",
+  "6d676581f14d0935983aca496bc37b58206b90320058290809020a2604b11df3": {
+    "query": "SELECT max(number) FROM blocks",
+    "describe": {
+      "columns": [
+        {
+          "ordinal": 0,
+          "name": "max",
+          "type_info": "Int8"
+        }
+      ],
+      "parameters": {
+        "Left": []
+      },
+      "nullable": [
+        null
+      ]
+    }
+  },
+  "6e4c5231bdde779bdf1e714557b6763e244ff62edfcbcdfc7166c9f561d7f670": {
+    "query": "\n            SELECT count(*) as \"count!\" FROM tokens\n            ",
+    "describe": {
+      "columns": [
+        {
+          "ordinal": 0,
+          "name": "count!",
+          "type_info": "Int8"
+        }
+      ],
+      "parameters": {
+        "Left": []
+      },
+      "nullable": [
+        null
+      ]
+    }
+  },
+  "714d10cb76076a8c10d147a14bfda609e7d809186b602406b671d4dd79a0ca8e": {
+    "query": "SELECT * FROM accounts",
+    "describe": {
+      "columns": [
+        {
+          "ordinal": 0,
+          "name": "id",
           "type_info": "Int8"
         },
         {
           "ordinal": 1,
           "name": "last_block",
           "type_info": "Int8"
+        },
+        {
+          "ordinal": 2,
+          "name": "nonce",
+          "type_info": "Int8"
+        },
+        {
+          "ordinal": 3,
+          "name": "address",
+          "type_info": "Bytea"
+        },
+        {
+          "ordinal": 4,
+          "name": "pubkey_hash",
+          "type_info": "Bytea"
+        }
+      ],
+      "parameters": {
+        "Left": []
+      },
+      "nullable": [
+        false,
+        false,
+        false,
+        false,
+        false
+      ]
+    }
+  },
+  "74a5cc4affa23433b5b7834df6dfa1a7a2c5a65f23289de3de5a4f1b93f89c06": {
+    "query": "SELECT address FROM account_creates WHERE account_id = $1",
+    "describe": {
+      "columns": [
+        {
+          "ordinal": 0,
+          "name": "address",
+          "type_info": "Bytea"
+        }
+      ],
+      "parameters": {
+        "Left": [
+          "Int8"
+        ]
+      },
+      "nullable": [
+        false
+      ]
+    }
+  },
+  "79117ff48eeebec2c4a80c403c8870705285420fa707e1474c2604490bfa778e": {
+    "query": "SELECT * FROM proofs WHERE block_number = $1",
+    "describe": {
+      "columns": [
+        {
+          "ordinal": 0,
+          "name": "block_number",
+          "type_info": "Int8"
+        },
+        {
+          "ordinal": 1,
+          "name": "proof",
+          "type_info": "Jsonb"
         },
         {
           "ordinal": 2,
           "name": "created_at",
           "type_info": "Timestamptz"
-        },
-        {
-          "ordinal": 3,
-          "name": "proof",
-          "type_info": "Jsonb"
-        }
-      ],
-      "parameters": {
-        "Left": [
-          "Int8",
-          "Int8"
-        ]
-      },
-      "nullable": [
-        false,
-        false,
-        false,
-        false
-      ]
-    }
-  },
-  "6bd51c16a66835305c8fa763966bbfef13199924cbe1c97b7d7b840edea4217a": {
-    "query": "UPDATE prover_job_queue\n            SET (updated_at, job_status, updated_by) = (now(), $1, 'server_finish_job')\n            WHERE id = $2",
-    "describe": {
-      "columns": [],
-      "parameters": {
-        "Left": [
-          "Int4",
-          "Int4"
-        ]
-      },
-      "nullable": []
-    }
-  },
-  "6d676581f14d0935983aca496bc37b58206b90320058290809020a2604b11df3": {
-    "query": "SELECT max(number) FROM blocks",
-    "describe": {
-      "columns": [
-        {
-          "ordinal": 0,
-          "name": "max",
-          "type_info": "Int8"
-        }
-      ],
-      "parameters": {
-        "Left": []
-      },
-      "nullable": [
-        null
-      ]
-    }
-  },
-  "6e4c5231bdde779bdf1e714557b6763e244ff62edfcbcdfc7166c9f561d7f670": {
-    "query": "\n            SELECT count(*) as \"count!\" FROM tokens\n            ",
-    "describe": {
-      "columns": [
-        {
-          "ordinal": 0,
-          "name": "count!",
-          "type_info": "Int8"
-        }
-      ],
-      "parameters": {
-        "Left": []
-      },
-      "nullable": [
-        null
-      ]
-    }
-  },
-  "714d10cb76076a8c10d147a14bfda609e7d809186b602406b671d4dd79a0ca8e": {
-    "query": "SELECT * FROM accounts",
-    "describe": {
-      "columns": [
-        {
-          "ordinal": 0,
-          "name": "id",
-          "type_info": "Int8"
-        },
-        {
-          "ordinal": 1,
-          "name": "last_block",
-          "type_info": "Int8"
-        },
-        {
-          "ordinal": 2,
-          "name": "nonce",
-          "type_info": "Int8"
-        },
-        {
-          "ordinal": 3,
-          "name": "address",
-          "type_info": "Bytea"
-        },
-        {
-          "ordinal": 4,
-          "name": "pubkey_hash",
-          "type_info": "Bytea"
-        }
-      ],
-      "parameters": {
-        "Left": []
-      },
-      "nullable": [
-        false,
-        false,
-        false,
-        false,
-        false
-      ]
-    }
-  },
-<<<<<<< HEAD
-  "71a9539df6b4362ab57a5397be0da6fac8ef23554dce5281e22704964c6f2d29": {
-    "query": "SELECT COUNT(*) FROM prover_job_queue WHERE job_status = $1",
-=======
-  "74a5cc4affa23433b5b7834df6dfa1a7a2c5a65f23289de3de5a4f1b93f89c06": {
-    "query": "SELECT address FROM account_creates WHERE account_id = $1",
->>>>>>> 42aab50c
-    "describe": {
-      "columns": [
-        {
-          "ordinal": 0,
-<<<<<<< HEAD
-          "name": "count",
-          "type_info": "Int8"
-=======
-          "name": "address",
-          "type_info": "Bytea"
->>>>>>> 42aab50c
-        }
-      ],
-      "parameters": {
-        "Left": [
-<<<<<<< HEAD
-          "Int4"
-        ]
-      },
-      "nullable": [
-        null
-=======
-          "Int8"
-        ]
-      },
-      "nullable": [
-        false
->>>>>>> 42aab50c
-      ]
-    }
-  },
-  "79117ff48eeebec2c4a80c403c8870705285420fa707e1474c2604490bfa778e": {
-    "query": "SELECT * FROM proofs WHERE block_number = $1",
-    "describe": {
-      "columns": [
-        {
-          "ordinal": 0,
-          "name": "block_number",
-          "type_info": "Int8"
-        },
-        {
-          "ordinal": 1,
-          "name": "proof",
-          "type_info": "Jsonb"
-        },
-        {
-          "ordinal": 2,
-          "name": "created_at",
-          "type_info": "Timestamptz"
         }
       ],
       "parameters": {
@@ -1981,19 +1962,6 @@
       "nullable": [
         false
       ]
-    }
-  },
-  "7ff98a4fddc441ea83f72a4a75a7caf53b9661c37f26a90984a349bfa5aeab70": {
-    "query": "INSERT INTO eth_aggregated_ops_binding (op_id, eth_op_id) VALUES ($1, $2)",
-    "describe": {
-      "columns": [],
-      "parameters": {
-        "Left": [
-          "Int8",
-          "Int8"
-        ]
-      },
-      "nullable": []
     }
   },
   "80c2eb3abd0f05fb464113ca06dc2a7f1fe860bc4fcac0da805f13e980ca75a5": {
@@ -2186,20 +2154,6 @@
       "nullable": []
     }
   },
-  "8f829092d361a063ad41c04b018b084c7d39318fa5b20beb02d43f3dff487357": {
-    "query": "INSERT INTO aggregated_proofs (first_block, last_block, proof)\n            VALUES ($1, $2, $3)",
-    "describe": {
-      "columns": [],
-      "parameters": {
-        "Left": [
-          "Int8",
-          "Int8",
-          "Jsonb"
-        ]
-      },
-      "nullable": []
-    }
-  },
   "8fc71818833ae5c6084a582ed5de6a60e7dedb566d9a09871adb6774280b4837": {
     "query": "INSERT INTO data_restore_rollup_ops (block_num, operation, fee_account) VALUES ($1, $2, $3)",
     "describe": {
@@ -2248,6 +2202,16 @@
       "nullable": []
     }
   },
+  "95fe4d101e09c7b2de73faf4a4f32523a0deb3402edaf3ce9e9e5c75b81b9a60": {
+    "query": "LOCK TABLE prover_runs IN EXCLUSIVE MODE",
+    "describe": {
+      "columns": [],
+      "parameters": {
+        "Left": []
+      },
+      "nullable": []
+    }
+  },
   "98f87793202531586603307eab53987f75f4e07614af8706e6180413f808a1b4": {
     "query": "INSERT INTO txs_batches_signatures VALUES($1, $2)",
     "describe": {
@@ -2261,6 +2225,27 @@
       "nullable": []
     }
   },
+  "99952353769f8d364b1533250ccffb1e3c508766714b118237b4457195004e37": {
+    "query": "\n                INSERT INTO prover_runs ( block_number, worker )\n                VALUES ( $1, $2 )\n                RETURNING (id)\n                ",
+    "describe": {
+      "columns": [
+        {
+          "ordinal": 0,
+          "name": "id",
+          "type_info": "Int4"
+        }
+      ],
+      "parameters": {
+        "Left": [
+          "Int8",
+          "Text"
+        ]
+      },
+      "nullable": [
+        false
+      ]
+    }
+  },
   "9aeeb5e20f4f34d4b4e1987f1bf0a23ee931f12da071b134225069d32c1896de": {
     "query": "SELECT * FROM pending_block\n            ORDER BY number DESC\n            LIMIT 1",
     "describe": {
@@ -2284,16 +2269,6 @@
           "ordinal": 3,
           "name": "pending_block_iteration",
           "type_info": "Int8"
-        },
-        {
-          "ordinal": 4,
-          "name": "previous_root_hash",
-          "type_info": "Bytea"
-        },
-        {
-          "ordinal": 5,
-          "name": "timestamp",
-          "type_info": "Int8"
         }
       ],
       "parameters": {
@@ -2303,9 +2278,7 @@
         false,
         false,
         false,
-        false,
-        false,
-        true
+        false
       ]
     }
   },
@@ -2318,6 +2291,19 @@
           "Int8",
           "Int8",
           "Bytea",
+          "Int8"
+        ]
+      },
+      "nullable": []
+    }
+  },
+  "9d8df28d6b13300487bd4bea02d8f18a3f66c201b56bbed75014adb3176ededc": {
+    "query": "INSERT INTO eth_ops_binding (op_id, eth_op_id) VALUES ($1, $2)",
+    "describe": {
+      "columns": [],
+      "parameters": {
+        "Left": [
+          "Int8",
           "Int8"
         ]
       },
@@ -2508,32 +2494,48 @@
       "nullable": []
     }
   },
-  "a70d2d4dd84c5a4bed92793d0a409a9b2858a39ff485e9b1d0f1bf42e89645b6": {
-    "query": "INSERT INTO aggregate_operations (action_type, arguments, from_block, to_block)\n            VALUES ($1, $2, $3, $4)\n            ON CONFLICT (id)\n            DO NOTHING",
-    "describe": {
-      "columns": [],
-      "parameters": {
-        "Left": [
-          "Text",
-          "Jsonb",
-          "Int8",
-          "Int8"
-        ]
-      },
-      "nullable": []
-    }
-  },
-  "a77668a3dce7f7cd1f45816f932eea685d429c3d75b40ea8e1a1bb9fc29f11c6": {
-    "query": "UPDATE prover_job_queue SET (job_status, updated_at, updated_by) = ($1, now(), 'server_clean_idle')\n            WHERE job_status = $2 and (now() - updated_at) >= interval '120 seconds'",
-    "describe": {
-      "columns": [],
-      "parameters": {
-        "Left": [
-          "Int4",
-          "Int4"
-        ]
-      },
-      "nullable": []
+  "a5219ce88dab8f20341a7fd339b0ec36c27653d60b833f55469471db71edd648": {
+    "query": "SELECT * FROM prover_runs WHERE block_number = $1",
+    "describe": {
+      "columns": [
+        {
+          "ordinal": 0,
+          "name": "id",
+          "type_info": "Int4"
+        },
+        {
+          "ordinal": 1,
+          "name": "block_number",
+          "type_info": "Int8"
+        },
+        {
+          "ordinal": 2,
+          "name": "worker",
+          "type_info": "Text"
+        },
+        {
+          "ordinal": 3,
+          "name": "created_at",
+          "type_info": "Timestamptz"
+        },
+        {
+          "ordinal": 4,
+          "name": "updated_at",
+          "type_info": "Timestamptz"
+        }
+      ],
+      "parameters": {
+        "Left": [
+          "Int8"
+        ]
+      },
+      "nullable": [
+        false,
+        false,
+        true,
+        false,
+        false
+      ]
     }
   },
   "aaaf2bcea738151db11f6152772516a46ef7d23ae885936094226b837369ee3c": {
@@ -2562,51 +2564,23 @@
       "nullable": []
     }
   },
-  "ab8774812664b1c1d4207e7fcd5e04a078293d295c469f043e5bc4933c0c2944": {
-    "query": "SELECT * FROM aggregate_operations\n            WHERE NOT EXISTS (SELECT * FROM eth_aggregated_ops_binding WHERE op_id = aggregate_operations.id)\n            ORDER BY id ASC",
-    "describe": {
-      "columns": [
-        {
-          "ordinal": 0,
-          "name": "id",
-          "type_info": "Int8"
-        },
-        {
-          "ordinal": 1,
-          "name": "action_type",
-          "type_info": "Text"
-        },
-        {
-          "ordinal": 2,
-          "name": "arguments",
-          "type_info": "Jsonb"
-        },
-        {
-          "ordinal": 3,
-          "name": "from_block",
-          "type_info": "Int8"
-        },
-        {
-          "ordinal": 4,
-          "name": "to_block",
-          "type_info": "Int8"
-        },
-        {
-          "ordinal": 5,
-          "name": "created_at",
-          "type_info": "Timestamptz"
-        }
-      ],
-      "parameters": {
-        "Left": []
-      },
-      "nullable": [
-        false,
-        false,
-        false,
-        false,
-        false,
-        false
+  "abcb1ba77db438ed57266435357e92992da4efd7a2b254f95b58a68a4ea30df0": {
+    "query": "\n                WITH unsized_blocks AS (\n                    SELECT * FROM operations o\n                    WHERE action_type = 'COMMIT'\n                        AND block_number >\n                            (SELECT COALESCE(max(block_number),0) FROM operations WHERE action_type = 'VERIFY')\n                        AND NOT EXISTS\n                            (SELECT * FROM proofs WHERE block_number = o.block_number)\n                        AND NOT EXISTS\n                            (SELECT * FROM prover_runs\n                                WHERE block_number = o.block_number AND (now() - updated_at) < interval '120 seconds')\n                )\n                SELECT min(block_number) FROM unsized_blocks\n                INNER JOIN blocks\n                    ON unsized_blocks.block_number = blocks.number AND blocks.block_size = $1\n            ",
+    "describe": {
+      "columns": [
+        {
+          "ordinal": 0,
+          "name": "min",
+          "type_info": "Int8"
+        }
+      ],
+      "parameters": {
+        "Left": [
+          "Int8"
+        ]
+      },
+      "nullable": [
+        null
       ]
     }
   },
@@ -2727,14 +2701,14 @@
       ]
     }
   },
-  "ba7b1041b86ef292034c6e53ee6347c458fea2d19c91b060179e7f01f7ea60fc": {
-    "query": "UPDATE prover_job_queue \n            SET (updated_at, updated_by) = (now(), $1)\n            WHERE id = $2",
-    "describe": {
-      "columns": [],
-      "parameters": {
-        "Left": [
-          "Text",
-          "Int4"
+  "b698cbf7f99896de0628ea4cfe27c3edf99b996e255ad779fe3d008b15fe9cf8": {
+    "query": "\n            UPDATE operations\n                SET confirmed = $1\n                WHERE id = (SELECT op_id FROM eth_ops_binding WHERE eth_op_id = $2)",
+    "describe": {
+      "columns": [],
+      "parameters": {
+        "Left": [
+          "Bool",
+          "Int8"
         ]
       },
       "nullable": []
@@ -2900,56 +2874,6 @@
       ]
     }
   },
-  "c0930a699f3e45803249b9ea98311abf503ff9790bbb95f976ccebcbb5c2c4c4": {
-    "query": "SELECT aggregate_operations.* FROM eth_aggregated_ops_binding\n                LEFT JOIN aggregate_operations ON aggregate_operations.id = op_id\n                WHERE eth_op_id = $1",
-    "describe": {
-      "columns": [
-        {
-          "ordinal": 0,
-          "name": "id",
-          "type_info": "Int8"
-        },
-        {
-          "ordinal": 1,
-          "name": "action_type",
-          "type_info": "Text"
-        },
-        {
-          "ordinal": 2,
-          "name": "arguments",
-          "type_info": "Jsonb"
-        },
-        {
-          "ordinal": 3,
-          "name": "from_block",
-          "type_info": "Int8"
-        },
-        {
-          "ordinal": 4,
-          "name": "to_block",
-          "type_info": "Int8"
-        },
-        {
-          "ordinal": 5,
-          "name": "created_at",
-          "type_info": "Timestamptz"
-        }
-      ],
-      "parameters": {
-        "Left": [
-          "Int8"
-        ]
-      },
-      "nullable": [
-        false,
-        false,
-        false,
-        false,
-        false,
-        false
-      ]
-    }
-  },
   "c0bc09d944da0d6a2eb2108185c757ff16440ed9c3d1fb2835cf3d4f552078f2": {
     "query": "SELECT * FROM executed_priority_operations WHERE block_number = $1",
     "describe": {
@@ -3157,19 +3081,6 @@
         false,
         false
       ]
-    }
-  },
-  "c623ce8cb2f6e17285af5aa0fe4fddbb302f7dda343778690f299d49b832e273": {
-    "query": "\n                UPDATE prover_job_queue \n                SET (job_status, updated_at, updated_by) = ($1, now(), 'server_give_job')\n                WHERE id = $2;\n            ",
-    "describe": {
-      "columns": [],
-      "parameters": {
-        "Left": [
-          "Int4",
-          "Int4"
-        ]
-      },
-      "nullable": []
     }
   },
   "c7bc91425f35b3a77be36fe8ba80030445051a0bc2536fa4a0def7ac498fc5c2": {
@@ -3308,74 +3219,6 @@
       "nullable": []
     }
   },
-<<<<<<< HEAD
-  "db91278dbc648e1c7ebf4775d7927104e887c0bb338ed51c9aff21cfdecb2f27": {
-    "query": "\n            INSERT INTO blocks (number, root_hash, fee_account_id, unprocessed_prior_op_before, unprocessed_prior_op_after, block_size, commit_gas_limit, verify_gas_limit, commitment, timestamp)\n            VALUES ($1, $2, $3, $4, $5, $6, $7, $8, $9, $10)\n            ",
-    "describe": {
-      "columns": [],
-      "parameters": {
-        "Left": [
-          "Int8",
-          "Bytea",
-          "Int8",
-          "Int8",
-          "Int8",
-          "Int8",
-          "Int8",
-          "Int8",
-          "Bytea",
-          "Int8"
-        ]
-      },
-      "nullable": []
-    }
-  },
-  "ddf29a55c76cb7c56286ef5a7095e44b350cf9b6dcf88b67f399483f76b8f36f": {
-    "query": "\n                SELECT * FROM accounts\n                WHERE id = $1\n                LIMIT 1\n            ",
-    "describe": {
-      "columns": [
-        {
-          "ordinal": 0,
-          "name": "id",
-          "type_info": "Int8"
-        },
-        {
-          "ordinal": 1,
-          "name": "last_block",
-          "type_info": "Int8"
-        },
-        {
-          "ordinal": 2,
-          "name": "nonce",
-          "type_info": "Int8"
-        },
-        {
-          "ordinal": 3,
-          "name": "address",
-          "type_info": "Bytea"
-        },
-        {
-          "ordinal": 4,
-          "name": "pubkey_hash",
-          "type_info": "Bytea"
-        }
-      ],
-      "parameters": {
-        "Left": [
-          "Int8"
-        ]
-      },
-      "nullable": [
-        false,
-        false,
-        false,
-        false,
-        false
-      ]
-    }
-  },
-=======
->>>>>>> 42aab50c
   "debbe23f0c730c331482c798387d1739911923edcafc2bd80463464ff98f3b71": {
     "query": "SELECT * from mempool_txs\n            WHERE tx_hash = $1",
     "describe": {
@@ -3426,6 +3269,18 @@
       ]
     }
   },
+  "e001bf06d7000d3b045a1a7c38ad1f5bfa96294bf80a07228b69de24b1cea003": {
+    "query": "UPDATE prover_runs \n            SET updated_at = now()\n            WHERE id = $1",
+    "describe": {
+      "columns": [],
+      "parameters": {
+        "Left": [
+          "Int4"
+        ]
+      },
+      "nullable": []
+    }
+  },
   "e42d1180b05adcce696d87de411553e385d36018fe60e0963a348adc00ad874b": {
     "query": "UPDATE eth_parameters\n            SET nonce = $1\n            WHERE id = true",
     "describe": {
@@ -3476,80 +3331,6 @@
       ]
     }
   },
-  "e99d990d2d9b1c6068efb623634d6d6cf49a3c7ec33a5a916b7ddaa745e24c9b": {
-    "query": "\n                SELECT * FROM prover_job_queue\n                WHERE job_status = $1\n                ORDER BY (job_priority, id, first_block)\n                LIMIT 1\n            ",
-    "describe": {
-      "columns": [
-        {
-          "ordinal": 0,
-          "name": "id",
-          "type_info": "Int4"
-        },
-        {
-          "ordinal": 1,
-          "name": "job_status",
-          "type_info": "Int4"
-        },
-        {
-          "ordinal": 2,
-          "name": "job_priority",
-          "type_info": "Int4"
-        },
-        {
-          "ordinal": 3,
-          "name": "job_type",
-          "type_info": "Text"
-        },
-        {
-          "ordinal": 4,
-          "name": "created_at",
-          "type_info": "Timestamptz"
-        },
-        {
-          "ordinal": 5,
-          "name": "updated_by",
-          "type_info": "Text"
-        },
-        {
-          "ordinal": 6,
-          "name": "updated_at",
-          "type_info": "Timestamptz"
-        },
-        {
-          "ordinal": 7,
-          "name": "first_block",
-          "type_info": "Int8"
-        },
-        {
-          "ordinal": 8,
-          "name": "last_block",
-          "type_info": "Int8"
-        },
-        {
-          "ordinal": 9,
-          "name": "job_data",
-          "type_info": "Jsonb"
-        }
-      ],
-      "parameters": {
-        "Left": [
-          "Int4"
-        ]
-      },
-      "nullable": [
-        false,
-        false,
-        false,
-        false,
-        false,
-        false,
-        false,
-        false,
-        false,
-        false
-      ]
-    }
-  },
   "eb0993e049fd111aa11978aeb1617b11d859a008afec77a4a80a6cfadc1565ff": {
     "query": "DELETE FROM data_restore_rollup_ops",
     "describe": {
@@ -3558,6 +3339,26 @@
         "Left": []
       },
       "nullable": []
+    }
+  },
+  "ebb651eaa33767edd75a51c2d41e2ef3325d7c2ab890d7460b24c417823411b3": {
+    "query": "SELECT COUNT(*) FROM prover_runs WHERE block_number > $1",
+    "describe": {
+      "columns": [
+        {
+          "ordinal": 0,
+          "name": "count",
+          "type_info": "Int8"
+        }
+      ],
+      "parameters": {
+        "Left": [
+          "Int8"
+        ]
+      },
+      "nullable": [
+        null
+      ]
     }
   },
   "ec815cee37d8ac3557b523521a6bee44c7e8d949309e7dd9b0d0364edd2e85e9": {
@@ -3869,23 +3670,45 @@
       ]
     }
   },
-  "f5a24f01f525ede5d8e61b97e452a82d372c2bececacf693ab654eef0e453d94": {
-    "query": "SELECT max(to_block) from aggregate_operations where action_type = $1",
-    "describe": {
-      "columns": [
-        {
-          "ordinal": 0,
-          "name": "max",
-          "type_info": "Int8"
-        }
-      ],
-      "parameters": {
-        "Left": [
-          "Text"
-        ]
-      },
-      "nullable": [
-        null
+  "f5be7cf851842a40bdb41b2ef914dd9120f868be7cdf995953eb5c365d2fea7f": {
+    "query": "SELECT * FROM operations\n            WHERE confirmed = false AND NOT EXISTS (SELECT * FROM eth_ops_binding WHERE op_id = operations.id)\n            ORDER BY id ASC",
+    "describe": {
+      "columns": [
+        {
+          "ordinal": 0,
+          "name": "id",
+          "type_info": "Int8"
+        },
+        {
+          "ordinal": 1,
+          "name": "block_number",
+          "type_info": "Int8"
+        },
+        {
+          "ordinal": 2,
+          "name": "action_type",
+          "type_info": "Text"
+        },
+        {
+          "ordinal": 3,
+          "name": "created_at",
+          "type_info": "Timestamptz"
+        },
+        {
+          "ordinal": 4,
+          "name": "confirmed",
+          "type_info": "Bool"
+        }
+      ],
+      "parameters": {
+        "Left": []
+      },
+      "nullable": [
+        false,
+        false,
+        false,
+        false,
+        false
       ]
     }
   },
