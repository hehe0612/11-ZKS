--- conflicted
+++ resolved
@@ -723,15 +723,9 @@
             LEFT JOIN aggr_exec verified ON transactions.block_number = verified.block_number
             order by transactions.block_number desc, created_at desc
             "#,
-<<<<<<< HEAD
-            address.as_ref(), offset as i64, limit as i64
-        ).fetch_all(self.0.conn())
-            .await?;
-=======
             address.as_ref(), account_id_value, offset as i64, limit as i64
         ).fetch_all(transaction.conn())
         .await?;
->>>>>>> 36e8f384
 
         if !tx_history.is_empty() {
             let tokens = transaction.tokens_schema().load_tokens().await?;
@@ -933,13 +927,8 @@
             block_number_start_idx, block_number_end_idx,
             tx_number_start_idx, tx_number_end_idx,
             limit as i64
-<<<<<<< HEAD
-        ).fetch_all(self.0.conn())
-            .await?;
-=======
         ).fetch_all(transaction.conn())
         .await?;
->>>>>>> 36e8f384
 
         if !tx_history.is_empty() {
             let tokens = transaction.tokens_schema().load_tokens().await?;
@@ -1094,8 +1083,8 @@
                         time_from,
                         i64::from(query.limit),
                     )
-                        .fetch_all(transaction.conn())
-                        .await?
+                    .fetch_all(transaction.conn())
+                    .await?
                 }
                 PaginationDirection::Older => {
                     sqlx::query_as!(
@@ -1169,8 +1158,8 @@
                         time_from,
                         i64::from(query.limit),
                     )
-                        .fetch_all(transaction.conn())
-                        .await?
+                    .fetch_all(transaction.conn())
+                    .await?
                 }
             };
             let last_finalized = transaction
@@ -1347,9 +1336,9 @@
             address.as_bytes(),
             account_id_value
         )
-            .fetch_one(transaction.conn())
-            .await?
-            .count;
+        .fetch_one(transaction.conn())
+        .await?
+        .count;
 
         let priority_op_count = sqlx::query!(
             r#"
