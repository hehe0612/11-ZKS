--- conflicted
+++ resolved
@@ -1004,7 +1004,6 @@
     Ok(())
 }
 
-<<<<<<< HEAD
 /// Checks that `get_block_status_and_last_updated` method works correctly.
 #[db_test]
 async fn test_get_block_status_and_last_updated(
@@ -1036,7 +1035,8 @@
         .get_status_and_last_updated_of_existing_block(BlockNumber(1))
         .await?;
     assert_eq!(result.0, BlockStatus::Finalized);
-=======
+}
+
 /// Check that blocks are removed correctly.
 #[db_test]
 async fn test_remove_blocks(mut storage: StorageProcessor<'_>) -> QueryResult<()> {
@@ -1096,12 +1096,10 @@
         .await?;
     BlockSchema(&mut storage).remove_pending_block().await?;
     assert!(!BlockSchema(&mut storage).pending_block_exists().await?);
->>>>>>> f6a37ee2
 
     Ok(())
 }
 
-<<<<<<< HEAD
 /// Checks that `get_block_transactions_page` method works correctly.
 #[db_test]
 async fn test_get_block_transactions_page(mut storage: StorageProcessor<'_>) -> QueryResult<()> {
@@ -1227,7 +1225,8 @@
         })
         .await?;
     assert!(result.is_none());
-=======
+}
+
 /// Check that account tree cache is removed correctly.
 #[db_test]
 async fn test_remove_account_tree_cache(mut storage: StorageProcessor<'_>) -> QueryResult<()> {
@@ -1259,7 +1258,6 @@
         .get_account_tree_cache_block(BlockNumber(3))
         .await?
         .is_none());
->>>>>>> f6a37ee2
 
     Ok(())
 }