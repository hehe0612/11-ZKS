--- conflicted
+++ resolved
@@ -161,13 +161,9 @@
     let alone_txs_2 = &txs[6..8];
     let batch_3 = &txs[8..10];
 
-<<<<<<< HEAD
-    let signature = get_eth_sign_data("test message".to_owned()).signature;
+    let signature = gen_eth_sign_data("test message".to_owned()).signature;
     let batch_1_signature = vec![signature.clone()];
     let batch_2_signatures = vec![signature.clone(), signature];
-=======
-    let batch_1_signature = Some(gen_eth_sign_data("test message".to_owned()).signature);
->>>>>>> 176362de
 
     let elements_count = alone_txs_1.len() + alone_txs_2.len() + 3; // Amount of alone txs + amount of batches.
 
@@ -299,7 +295,6 @@
 /// Checks that memory pool contains previously inserted transaction.
 #[db_test]
 async fn contains_and_get_tx(mut storage: StorageProcessor<'_>) -> QueryResult<()> {
-<<<<<<< HEAD
     todo!()
     // let txs = gen_transfers(5);
     //
@@ -319,7 +314,7 @@
     //     let single_tx = &txs[0];
     //
     //     let batch = &txs[1..];
-    //     let batch_signature = Some(get_eth_sign_data("test message".to_owned()).signature);
+    //     let batch_signature = Some(gen_eth_sign_data("test message".to_owned()).signature);
     //
     //     let mut mempool = MempoolSchema(&mut storage);
     //     mempool.insert_tx(single_tx).await?;
@@ -346,51 +341,4 @@
     // }
     //
     // Ok(())
-=======
-    let txs = gen_transfers(5);
-
-    // Make sure that the mempool responds that these transactions are missing.
-    for tx in &txs {
-        let tx_hash = tx.hash();
-
-        assert_eq!(
-            MempoolSchema(&mut storage).contains_tx(tx_hash).await?,
-            false
-        );
-        assert!(MempoolSchema(&mut storage).get_tx(tx_hash).await?.is_none());
-    }
-
-    // Submit transactions.
-    {
-        let single_tx = &txs[0];
-
-        let batch = &txs[1..];
-        let batch_signature = Some(gen_eth_sign_data("test message".to_owned()).signature);
-
-        let mut mempool = MempoolSchema(&mut storage);
-        mempool.insert_tx(single_tx).await?;
-        mempool.insert_batch(batch, batch_signature).await?;
-    }
-
-    // Make sure that the memory pool now responds that these transactions exist.
-    for tx in &txs {
-        let tx_hash = tx.hash();
-
-        assert_eq!(
-            MempoolSchema(&mut storage).contains_tx(tx_hash).await?,
-            true
-        );
-        assert_eq!(
-            MempoolSchema(&mut storage)
-                .get_tx(tx_hash)
-                .await?
-                .as_ref()
-                .unwrap()
-                .hash(),
-            tx_hash,
-        );
-    }
-
-    Ok(())
->>>>>>> 176362de
 }