// External imports
// Workspace imports
use zksync_types::{
    aggregated_operations::AggregatedActionType, AccountId, AccountMap, BlockNumber,
};
// Local imports
use super::block::apply_random_updates;
use crate::chain::operations::OperationsSchema;
use crate::test_data::{gen_sample_block, gen_unique_aggregated_operation, generate_nft};
use crate::tests::{create_rng, db_test, ACCOUNT_MUTEX};
use crate::{
    chain::{
        account::{records::EthAccountType, AccountSchema},
        block::BlockSchema,
        state::StateSchema,
    },
    QueryResult, StorageProcessor,
};
use zksync_types::helpers::apply_updates;

/// The save/load routine for EthAccountType
#[db_test]
async fn eth_account_type(mut storage: StorageProcessor<'_>) -> QueryResult<()> {
    // check that function returns None by default
    let non_existent = AccountSchema(&mut storage)
        .account_type_by_id(AccountId(18))
        .await?;
    assert!(non_existent.is_none());

    // store account type and then load it
    AccountSchema(&mut storage)
        .set_account_type(AccountId(18), EthAccountType::CREATE2)
        .await?;
    let loaded = AccountSchema(&mut storage)
        .account_type_by_id(AccountId(18))
        .await?;
    assert!(matches!(loaded, Some(EthAccountType::CREATE2)));

    Ok(())
}

/// Checks that stored accounts can be obtained once they're committed.
#[db_test]
async fn stored_accounts(mut storage: StorageProcessor<'_>) -> QueryResult<()> {
    let _lock = ACCOUNT_MUTEX.lock().await;
    let mut rng = create_rng();

    let block_size = 100;

<<<<<<< HEAD
    let accounts = AccountMap::default();
=======
>>>>>>> 5af42fed
    let (last_finalized, _) = AccountSchema(&mut storage)
        .account_and_last_block(AccountId(1))
        .await?;
    let last_committed = AccountSchema(&mut storage)
        .last_committed_block_with_update_for_acc(AccountId(1))
        .await?;
    assert_eq!(last_finalized, 0);
    assert_eq!(*last_committed, 0);

    // Create several accounts.
    let accounts = AccountMap::default();

    let (mut accounts_block, mut updates_block) = apply_random_updates(accounts, &mut rng);

    let mut nft_updates = vec![];
    accounts_block
        .iter()
        .enumerate()
        .for_each(|(id, (account_id, account))| {
            nft_updates.append(&mut generate_nft(
                *account_id,
                account,
                accounts_block.len() as u32 + id as u32,
            ));
        });
    apply_updates(&mut accounts_block, nft_updates.clone());

    updates_block.extend(nft_updates);
    // Execute and commit block with them.
    // Also store account updates.
    BlockSchema(&mut storage)
        .save_block(gen_sample_block(
            BlockNumber(1),
            block_size,
            Default::default(),
        ))
        .await?;
    StateSchema(&mut storage)
        .commit_state_update(BlockNumber(1), &updates_block, 0)
        .await?;

    // Get the accounts by their addresses.
    for (account_id, account) in accounts_block.iter() {
        let mut account = account.clone();

        let (last_finalized, _) = AccountSchema(&mut storage)
            .account_and_last_block(*account_id)
            .await?;
        let last_committed = AccountSchema(&mut storage)
            .last_committed_block_with_update_for_acc(*account_id)
            .await?;
        assert_eq!(last_finalized, 0);
        assert_eq!(*last_committed, 1);

        let account_state = AccountSchema(&mut storage)
            .account_state_by_address(account.address)
            .await?;

        // Check that committed state is available, but verified is not.
        assert!(
            account_state.committed.is_some(),
            "No committed state for account"
        );
        assert!(
            account_state.verified.is_none(),
            "Block is not verified, but account has a verified state"
        );

        // Compare the obtained stored account with expected one.
        let (got_account_id, got_account) = account_state.committed.unwrap();

        // We have to copy this field, since it is not initialized by default.
        account.pub_key_hash = got_account.pub_key_hash;

        assert_eq!(got_account_id, *account_id);
        assert_eq!(got_account, account);

        // Also check `last_committed_state_for_account` method.
        assert_eq!(
            AccountSchema(&mut storage)
                .last_committed_state_for_account(*account_id)
                .await?
                .1,
            Some(got_account)
        );

        // Check account address and ID getters.
        assert_eq!(
            AccountSchema(&mut storage)
                .account_address_by_id(*account_id)
                .await?,
            Some(account.address)
        );
        assert_eq!(
            AccountSchema(&mut storage)
                .account_id_by_address(account.address)
                .await?,
            Some(*account_id)
        );
    }

    // Now add a proof, verify block and apply a state update.
    OperationsSchema(&mut storage)
        .store_aggregated_action(gen_unique_aggregated_operation(
            BlockNumber(1),
            AggregatedActionType::ExecuteBlocks,
            block_size,
        ))
        .await?;
    StateSchema(&mut storage)
        .apply_state_update(BlockNumber(1))
        .await?;

    // After that all the accounts should have a verified state.
    for (account_id, account) in accounts_block {
        let (last_finalized, _) = AccountSchema(&mut storage)
            .account_and_last_block(account_id)
            .await?;
        let last_committed = AccountSchema(&mut storage)
            .last_committed_block_with_update_for_acc(account_id)
            .await?;
        assert_eq!(last_finalized, 1);
        assert_eq!(*last_committed, 1);

        let account_state = AccountSchema(&mut storage)
            .account_state_by_id(account_id)
            .await?;

        assert!(
            account_state.committed.is_some(),
            "No committed state for account"
        );
        assert!(
            account_state.verified.is_some(),
            "No verified state for the account"
        );

        assert!(
            !account_state.committed.unwrap().1.minted_nfts.is_empty(),
            "Some NFTs should be minted by account"
        );

        // Compare the obtained stored account with expected one.
        let (got_account_id, got_account) = account_state.verified.unwrap();

        assert_eq!(got_account_id, account_id);
        assert_eq!(got_account, account);

        // Also check `last_verified_state_for_account` method.
        assert_eq!(
            AccountSchema(&mut storage)
                .last_verified_state_for_account(account_id)
                .await?,
            Some(got_account)
        );
    }

    Ok(())
}<|MERGE_RESOLUTION|>--- conflicted
+++ resolved
@@ -47,10 +47,6 @@
 
     let block_size = 100;
 
-<<<<<<< HEAD
-    let accounts = AccountMap::default();
-=======
->>>>>>> 5af42fed
     let (last_finalized, _) = AccountSchema(&mut storage)
         .account_and_last_block(AccountId(1))
         .await?;
@@ -62,7 +58,16 @@
 
     // Create several accounts.
     let accounts = AccountMap::default();
-
+    let (last_finalized, _) = AccountSchema(&mut storage)
+        .account_and_last_block(AccountId(1))
+        .await?;
+    let last_committed = AccountSchema(&mut storage)
+        .last_committed_block_with_update_for_acc(AccountId(1))
+        .await?;
+    assert_eq!(last_finalized, 0);
+    assert_eq!(*last_committed, 0);
+
+    // Create several accounts.
     let (mut accounts_block, mut updates_block) = apply_random_updates(accounts, &mut rng);
 
     let mut nft_updates = vec![];
