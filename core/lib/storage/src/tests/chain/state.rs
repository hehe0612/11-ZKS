--- conflicted
+++ resolved
@@ -1,18 +1,14 @@
 // External imports
 // Workspace imports
-<<<<<<< HEAD
 use zksync_types::aggregated_operations::AggregatedActionType;
-use zksync_types::{helpers::apply_updates, AccountMap};
-=======
-use zksync_types::{helpers::apply_updates, AccountMap, Action, ActionType, BlockNumber};
->>>>>>> 9bdf9140
+use zksync_types::{helpers::apply_updates, AccountMap, BlockNumber};
 // Local imports
 use super::block::apply_random_updates;
 use crate::{
     chain::{operations::OperationsSchema, state::StateSchema},
     test_data::{gen_unique_aggregated_operation, BLOCK_SIZE_CHUNKS},
     tests::{create_rng, db_test},
-    QueryResult, StorageActionType, StorageProcessor,
+    QueryResult, StorageProcessor,
 };
 
 /// Performs low-level checks for the state workflow.
@@ -48,15 +44,10 @@
     for block_number in 1..=3 {
         OperationsSchema(&mut storage)
             .store_aggregated_action(gen_unique_aggregated_operation(
-                block_number,
-<<<<<<< HEAD
+                BlockNumber(block_number),
                 AggregatedActionType::CommitBlocks,
                 BLOCK_SIZE_CHUNKS,
             ))
-=======
-                action_type: StorageActionType::from(ActionType::COMMIT),
-            })
->>>>>>> 9bdf9140
             .await?;
     }
 
@@ -81,24 +72,18 @@
         .apply_state_update(BlockNumber(1))
         .await?;
     OperationsSchema(&mut storage)
-<<<<<<< HEAD
         .store_aggregated_action(gen_unique_aggregated_operation(
-            1,
+            BlockNumber(1),
             AggregatedActionType::ExecuteBlocks,
             BLOCK_SIZE_CHUNKS,
         ))
         .await?;
     OperationsSchema(&mut storage)
-        .confirm_aggregated_operations(1, 1, AggregatedActionType::ExecuteBlocks)
-=======
-        .store_operation(NewOperation {
-            block_number: 1,
-            action_type: StorageActionType::from(ActionType::VERIFY),
-        })
-        .await?;
-    OperationsSchema(&mut storage)
-        .confirm_operation(BlockNumber(1), ActionType::VERIFY)
->>>>>>> 9bdf9140
+        .confirm_aggregated_operations(
+            BlockNumber(1),
+            BlockNumber(1),
+            AggregatedActionType::ExecuteBlocks,
+        )
         .await?;
 
     // Check that the verified state is now equals to the committed state.
@@ -113,24 +98,18 @@
         .apply_state_update(BlockNumber(2))
         .await?;
     OperationsSchema(&mut storage)
-<<<<<<< HEAD
         .store_aggregated_action(gen_unique_aggregated_operation(
-            2,
+            BlockNumber(2),
             AggregatedActionType::ExecuteBlocks,
             BLOCK_SIZE_CHUNKS,
         ))
         .await?;
     OperationsSchema(&mut storage)
-        .confirm_aggregated_operations(2, 2, AggregatedActionType::ExecuteBlocks)
-=======
-        .store_operation(NewOperation {
-            block_number: 2,
-            action_type: StorageActionType::from(ActionType::VERIFY),
-        })
-        .await?;
-    OperationsSchema(&mut storage)
-        .confirm_operation(BlockNumber(2), ActionType::VERIFY)
->>>>>>> 9bdf9140
+        .confirm_aggregated_operations(
+            BlockNumber(2),
+            BlockNumber(2),
+            AggregatedActionType::ExecuteBlocks,
+        )
         .await?;
     let committed_2 = StateSchema(&mut storage)
         .load_committed_state(Some(BlockNumber(2)))
@@ -142,24 +121,18 @@
         .apply_state_update(BlockNumber(3))
         .await?;
     OperationsSchema(&mut storage)
-<<<<<<< HEAD
         .store_aggregated_action(gen_unique_aggregated_operation(
-            3,
+            BlockNumber(3),
             AggregatedActionType::ExecuteBlocks,
             BLOCK_SIZE_CHUNKS,
         ))
         .await?;
     OperationsSchema(&mut storage)
-        .confirm_aggregated_operations(3, 3, AggregatedActionType::ExecuteBlocks)
-=======
-        .store_operation(NewOperation {
-            block_number: 3,
-            action_type: StorageActionType::from(ActionType::VERIFY),
-        })
-        .await?;
-    OperationsSchema(&mut storage)
-        .confirm_operation(BlockNumber(3), ActionType::VERIFY)
->>>>>>> 9bdf9140
+        .confirm_aggregated_operations(
+            BlockNumber(3),
+            BlockNumber(3),
+            AggregatedActionType::ExecuteBlocks,
+        )
         .await?;
     let committed_3 = StateSchema(&mut storage)
         .load_committed_state(Some(BlockNumber(3)))
