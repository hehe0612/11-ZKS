--- conflicted
+++ resolved
@@ -4,11 +4,6 @@
 // Workspace imports
 use zksync_types::aggregated_operations::AggregatedActionType;
 // Local imports
-<<<<<<< HEAD
-=======
-use zksync_types::{ethereum::OperationType, Action, BlockNumber};
-
->>>>>>> 9bdf9140
 use self::setup::TransactionsHistoryTestSetup;
 use crate::{
     chain::block::BlockSchema,
@@ -25,6 +20,7 @@
     QueryResult, StorageProcessor,
 };
 use zksync_types::aggregated_operations::AggregatedOperation;
+use zksync_types::BlockNumber;
 
 mod setup;
 
@@ -75,29 +71,25 @@
     // Required since we use `EthereumSchema` in this test.
     storage.ethereum_schema().initialize_eth_data().await?;
     // Make first block committed.
-<<<<<<< HEAD
     BlockSchema(&mut storage)
-        .save_block(gen_sample_block(1, BLOCK_SIZE_CHUNKS, Default::default()))
-=======
-    let operation = storage
-        .chain()
-        .block_schema()
-        .execute_operation(gen_unique_operation(
+        .save_block(gen_sample_block(
             BlockNumber(1),
-            Action::Commit,
             BLOCK_SIZE_CHUNKS,
+            Default::default(),
         ))
->>>>>>> 9bdf9140
         .await?;
     OperationsSchema(&mut storage)
         .store_aggregated_action(gen_unique_aggregated_operation(
-            1,
+            BlockNumber(1),
             AggregatedActionType::CommitBlocks,
             BLOCK_SIZE_CHUNKS,
         ))
         .await?;
     let (id, aggregated_op) = OperationsSchema(&mut storage)
-        .get_aggregated_op_that_affects_block(AggregatedActionType::CommitBlocks, 1_u32)
+        .get_aggregated_op_that_affects_block(
+            AggregatedActionType::CommitBlocks,
+            BlockNumber(1_u32),
+        )
         .await?
         .unwrap();
     storage
@@ -113,26 +105,18 @@
     .await?;
 
     // Make first block verified.
-<<<<<<< HEAD
     OperationsSchema(&mut storage)
         .store_aggregated_action(gen_unique_aggregated_operation(
-            1,
+            BlockNumber(1),
             AggregatedActionType::ExecuteBlocks,
-=======
-    let operation = storage
-        .chain()
-        .block_schema()
-        .execute_operation(gen_unique_operation(
-            BlockNumber(1),
-            Action::Verify {
-                proof: Default::default(),
-            },
->>>>>>> 9bdf9140
             BLOCK_SIZE_CHUNKS,
         ))
         .await?;
     let (id, op) = OperationsSchema(&mut storage)
-        .get_aggregated_op_that_affects_block(AggregatedActionType::ExecuteBlocks, 1_u32)
+        .get_aggregated_op_that_affects_block(
+            AggregatedActionType::ExecuteBlocks,
+            BlockNumber(1_u32),
+        )
         .await?
         .unwrap();
     confirm_eth_op(storage, (id, op), AggregatedActionType::ExecuteBlocks).await?;
