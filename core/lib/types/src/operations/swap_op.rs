--- conflicted
+++ resolved
@@ -1,4 +1,3 @@
-<<<<<<< HEAD
 use crate::{
     helpers::{pack_fee_amount, pack_token_amount, unpack_fee_amount, unpack_token_amount},
     tx::Order,
@@ -6,8 +5,6 @@
 };
 use crate::{AccountId, Address, Nonce, TokenId};
 use anyhow::{ensure, format_err};
-=======
->>>>>>> 77e6913c
 use num::Zero;
 use serde::{Deserialize, Serialize};
 use zksync_crypto::params::{
@@ -70,13 +67,8 @@
         let fee_offset = amounts_offset + AMOUNT_BIT_WIDTH * 2 / 8;
 
         let read_token = |offset| {
-<<<<<<< HEAD
             u32::from_bytes(&bytes[offset..offset + TOKEN_BIT_WIDTH / 8])
-                .ok_or_else(|| format_err!("Cant get token id from swap pubdata"))
-=======
-            u16::from_bytes(&bytes[offset..offset + TOKEN_BIT_WIDTH / 8])
                 .ok_or(SwapOpError::CannotGetTokenId)
->>>>>>> 77e6913c
         };
 
         let read_account = |offset| {
