use crate::{
    helpers::{pack_fee_amount, pack_token_amount, unpack_fee_amount, unpack_token_amount},
    Transfer,
};
use crate::{AccountId, Address, Nonce, TokenId};
use anyhow::{ensure, format_err};
use serde::{Deserialize, Serialize};
use zksync_crypto::params::{
    ACCOUNT_ID_BIT_WIDTH, AMOUNT_EXPONENT_BIT_WIDTH, AMOUNT_MANTISSA_BIT_WIDTH, CHUNK_BYTES,
    FEE_EXPONENT_BIT_WIDTH, FEE_MANTISSA_BIT_WIDTH, TOKEN_BIT_WIDTH,
};
use zksync_crypto::primitives::FromBytes;

/// Transfer operation. For details, see the documentation of [`ZkSyncOp`](./operations/enum.ZkSyncOp.html).
#[derive(Debug, Clone, Serialize, Deserialize)]
pub struct TransferOp {
    pub tx: Transfer,
    pub from: AccountId,
    pub to: AccountId,
}

impl TransferOp {
    pub const CHUNKS: usize = 2;
    pub const OP_CODE: u8 = 0x05;

    pub(crate) fn get_public_data(&self) -> Vec<u8> {
        let mut data = Vec::new();
        data.push(Self::OP_CODE); // opcode
        data.extend_from_slice(&self.from.to_be_bytes());
        data.extend_from_slice(&self.tx.token.to_be_bytes());
        data.extend_from_slice(&self.to.to_be_bytes());
        data.extend_from_slice(&pack_token_amount(&self.tx.amount));
        data.extend_from_slice(&pack_fee_amount(&self.tx.fee));
        data.resize(Self::CHUNKS * CHUNK_BYTES, 0x00);
        data
    }

    pub fn from_public_data(bytes: &[u8]) -> Result<Self, anyhow::Error> {
        ensure!(
            bytes.len() == Self::CHUNKS * CHUNK_BYTES,
            "Wrong bytes length for transfer pubdata"
        );

        let from_offset = 1;
        let token_id_offset = from_offset + ACCOUNT_ID_BIT_WIDTH / 8;
        let to_offset = token_id_offset + TOKEN_BIT_WIDTH / 8;
        let amount_offset = to_offset + ACCOUNT_ID_BIT_WIDTH / 8;
        let fee_offset =
            amount_offset + (AMOUNT_EXPONENT_BIT_WIDTH + AMOUNT_MANTISSA_BIT_WIDTH) / 8;

        let from_address = Address::zero(); // From pubdata its unknown
        let to_address = Address::zero(); // From pubdata its unknown
        let token = u16::from_bytes(&bytes[token_id_offset..token_id_offset + TOKEN_BIT_WIDTH / 8])
            .ok_or_else(|| format_err!("Cant get token id from transfer pubdata"))?;
        let amount = unpack_token_amount(
            &bytes[amount_offset
                ..amount_offset + (AMOUNT_EXPONENT_BIT_WIDTH + AMOUNT_MANTISSA_BIT_WIDTH) / 8],
        )
        .ok_or_else(|| format_err!("Cant get amount from transfer pubdata"))?;
        let fee = unpack_fee_amount(
            &bytes[fee_offset..fee_offset + (FEE_EXPONENT_BIT_WIDTH + FEE_MANTISSA_BIT_WIDTH) / 8],
        )
        .ok_or_else(|| format_err!("Cant get fee from transfer pubdata"))?;
        let nonce = 0; // It is unknown from pubdata
        let from_id = u32::from_bytes(&bytes[from_offset..from_offset + ACCOUNT_ID_BIT_WIDTH / 8])
            .ok_or_else(|| format_err!("Cant get from account id from transfer pubdata"))?;
        let to_id = u32::from_bytes(&bytes[to_offset..to_offset + ACCOUNT_ID_BIT_WIDTH / 8])
            .ok_or_else(|| format_err!("Cant get to account id from transfer pubdata"))?;
        let time_range = Default::default();

        Ok(Self {
            tx: Transfer::new(
                AccountId(from_id),
                from_address,
                to_address,
                TokenId(token),
                amount,
                fee,
<<<<<<< HEAD
                nonce,
                time_range,
=======
                Nonce(nonce),
>>>>>>> 9bdf9140
                None,
            ),
            from: AccountId(from_id),
            to: AccountId(to_id),
        })
    }

    pub fn get_updated_account_ids(&self) -> Vec<AccountId> {
        vec![self.from, self.to]
    }
}<|MERGE_RESOLUTION|>--- conflicted
+++ resolved
@@ -76,12 +76,8 @@
                 TokenId(token),
                 amount,
                 fee,
-<<<<<<< HEAD
-                nonce,
+                Nonce(nonce),
                 time_range,
-=======
-                Nonce(nonce),
->>>>>>> 9bdf9140
                 None,
             ),
             from: AccountId(from_id),
