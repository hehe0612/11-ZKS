--- conflicted
+++ resolved
@@ -1,23 +1,11 @@
-<<<<<<< HEAD
+use crate::{operations::error::FullExitOpError, AccountId, Address, FullExit, TokenId};
 use crate::{AccountId, Address, TokenId};
 use crate::{FullExit, H256};
-use anyhow::{ensure, format_err};
 use num::{BigUint, FromPrimitive, ToPrimitive};
 use serde::{Deserialize, Serialize};
 use zksync_crypto::params::{
     ACCOUNT_ID_BIT_WIDTH, ADDRESS_WIDTH, BALANCE_BIT_WIDTH, CHUNK_BYTES, CONTENT_HASH_WIDTH,
     ETH_ADDRESS_BIT_WIDTH, TOKEN_BIT_WIDTH,
-=======
-use crate::{operations::error::FullExitOpError, AccountId, Address, FullExit, TokenId};
-use num::{BigUint, FromPrimitive, ToPrimitive};
-use serde::{Deserialize, Serialize};
-use zksync_crypto::{
-    params::{
-        ACCOUNT_ID_BIT_WIDTH, BALANCE_BIT_WIDTH, CHUNK_BYTES, ETH_ADDRESS_BIT_WIDTH,
-        TOKEN_BIT_WIDTH,
-    },
-    primitives::FromBytes,
->>>>>>> 77e6913c
 };
 use zksync_utils::BigUintSerdeWrapper;
 
@@ -97,13 +85,8 @@
         let account_id = u32::from_bytes(&bytes[account_id_offset..eth_address_offset])
             .ok_or(FullExitOpError::CannotGetAccountId)?;
         let eth_address = Address::from_slice(&bytes[eth_address_offset..token_offset]);
-<<<<<<< HEAD
         let token = u32::from_bytes(&bytes[token_offset..amount_offset])
-            .ok_or_else(|| format_err!("Cant get token id from full exit pubdata"))?;
-=======
-        let token = u16::from_bytes(&bytes[token_offset..amount_offset])
             .ok_or(FullExitOpError::CannotGetTokenId)?;
->>>>>>> 77e6913c
         let amount = BigUint::from_u128(
             u128::from_bytes(&bytes[amount_offset..amount_offset + BALANCE_BIT_WIDTH / 8])
                 .ok_or(FullExitOpError::CannotGetAmount)?,
