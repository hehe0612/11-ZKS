// Built-in deps
use std::{collections::HashSet, env, net::SocketAddr, str::FromStr, time::Duration};
// External uses
use url::Url;
// Workspace uses
use zksync_types::{Address, H256};
use zksync_utils::{get_env, parse_env, parse_env_if_exists, parse_env_with};
// Local uses

pub mod test_config;

/// Makes address for bind from port.
fn addr_from_port(port: u16) -> SocketAddr {
    format!("0.0.0.0:{}", port)
        .parse::<SocketAddr>()
        .expect("Can't get address from port")
}

/// Configuration options for `eth_sender`.
#[derive(Debug, Clone)]
pub struct EthSenderOptions {
    pub expected_wait_time_block: u64,
    pub tx_poll_period: Duration,
    pub wait_confirmations: u64,
    pub max_txs_in_flight: u64,
    pub is_enabled: bool,
}

impl EthSenderOptions {
    /// Parses the `eth_sender` configuration options values from the environment variables.
    /// Panics if any of options is missing or has inappropriate value.
    pub fn from_env() -> Self {
        let tx_poll_period_secs: u64 = parse_env("ETH_TX_POLL_PERIOD");

        Self {
            expected_wait_time_block: parse_env("ETH_EXPECTED_WAIT_TIME_BLOCK"),
            tx_poll_period: Duration::new(tx_poll_period_secs, 0),
            wait_confirmations: parse_env("ETH_WAIT_CONFIRMATIONS"),
            max_txs_in_flight: parse_env("ETH_MAX_TXS_IN_FLIGHT"),
            is_enabled: parse_env("ETH_IS_ENABLED"),
        }
    }
}

/// Configuration options for `eth_client`.
#[derive(Debug, Clone)]
pub struct EthClientOptions {
    pub chain_id: u8,
    pub gas_price_factor: f64,
    pub operator_commit_eth_addr: Address,
    pub operator_private_key: Option<H256>,
    pub web3_url: String,
    pub contract_eth_addr: Address,
}

impl EthClientOptions {
    pub fn from_env() -> Self {
        Self {
            operator_commit_eth_addr: parse_env_with("OPERATOR_COMMIT_ETH_ADDRESS", |s| &s[2..]),
            operator_private_key: parse_env_if_exists("OPERATOR_PRIVATE_KEY"),
            chain_id: parse_env("CHAIN_ID"),
            gas_price_factor: parse_env("GAS_PRICE_FACTOR"),
            web3_url: get_env("WEB3_URL"),
            contract_eth_addr: parse_env_with("CONTRACT_ADDR", |s| &s[2..]),
        }
    }
}

#[derive(Debug, Clone)]
pub struct ProverOptions {
    pub secret_auth: String,
    pub prepare_data_interval: Duration,
    pub heartbeat_interval: Duration,
    pub cycle_wait: Duration,
    pub gone_timeout: Duration,
    pub prover_server_address: SocketAddr,
    pub idle_provers: u32,
    pub witness_generators: usize,
}

impl ProverOptions {
    /// Parses the configuration options values from the environment variables.
    /// Panics if any of options is missing or has inappropriate value.
    pub fn from_env() -> Self {
        let secret_auth = get_env("PROVER_SECRET_AUTH");
        let network = get_env("ETH_NETWORK");

        // Checks if an untrusted key is being used for production.
        if &secret_auth == "sample" && &network != "localhost" {
            log::error!("Prover secret for JWT authorization set to 'sample', this is an incorrect value for production");
        }

        Self {
            prepare_data_interval: Duration::from_millis(parse_env("PROVER_PREPARE_DATA_INTERVAL")),
            heartbeat_interval: Duration::from_millis(parse_env("PROVER_HEARTBEAT_INTERVAL")),
            cycle_wait: Duration::from_millis(parse_env("PROVER_CYCLE_WAIT")),
            gone_timeout: Duration::from_millis(parse_env("PROVER_GONE_TIMEOUT")),
            prover_server_address: addr_from_port(parse_env("PROVER_SERVER_PORT")),
            witness_generators: parse_env("WITNESS_GENERATORS"),
            idle_provers: parse_env("IDLE_PROVERS"),
            secret_auth,
        }
    }
}

/// Configuration options for `admin server`.
#[derive(Debug, Clone)]
pub struct AdminServerOptions {
    pub admin_http_server_url: Url,
    pub admin_http_server_address: SocketAddr,
    pub secret_auth: String,
}

impl AdminServerOptions {
    /// Parses the configuration options values from the environment variables.
    /// Panics if any of options is missing or has inappropriate value.
    pub fn from_env() -> Self {
        let secret_auth = get_env("ADMIN_SERVER_SECRET_AUTH");
        let network = get_env("ETH_NETWORK");

        // Checks if an untrusted key is being used for production.
        if &secret_auth == "sample" && &network != "localhost" {
            log::error!("Admin server secret for JWT authorization set to 'sample', this is an incorrect value for production");
        }

        Self {
            admin_http_server_url: parse_env("ADMIN_SERVER_API_URL"),
            admin_http_server_address: addr_from_port(parse_env("ADMIN_SERVER_API_PORT")),
            secret_auth,
        }
    }
}

#[derive(Clone, Debug)]
pub enum TokenPriceSource {
    CoinMarketCap { base_url: Url },
    CoinGecko { base_url: Url },
}

impl TokenPriceSource {
    fn from_env() -> Self {
        match get_env("TOKEN_PRICE_SOURCE").to_lowercase().as_str() {
            "coinmarketcap" => Self::CoinMarketCap {
                base_url: parse_env("COINMARKETCAP_BASE_URL"),
            },
            "coingecko" => Self::CoinGecko {
                base_url: parse_env("COINGECKO_BASE_URL"),
            },
            source => panic!("Unknown token price source: {}", source),
        }
    }
}

/// Configuration options related to generating blocks by state keeper.
/// Each block is generated after a certain amount of miniblock iterations.
/// Miniblock iteration is a routine of processing transactions received so far.
#[derive(Debug, Clone)]
pub struct MiniblockTimings {
    /// Miniblock iteration interval.
    pub miniblock_iteration_interval: Duration,
    /// Max number of miniblocks (produced every period of `TX_MINIBATCH_CREATE_TIME`) if one block.
    pub max_miniblock_iterations: usize,
    /// Max number of miniblocks for block with fast withdraw operations (defaults to `max_minblock_iterations`).
    pub fast_miniblock_iterations: usize,
}

impl MiniblockTimings {
    pub fn from_env() -> Self {
        let fast_miniblock_iterations = if env::var("FAST_BLOCK_MINIBLOCKS_ITERATIONS").is_ok() {
            parse_env("FAST_BLOCK_MINIBLOCKS_ITERATIONS")
        } else {
            parse_env("MINIBLOCKS_ITERATIONS")
        };

        Self {
            miniblock_iteration_interval: Duration::from_millis(parse_env::<u64>(
                "MINIBLOCK_ITERATION_INTERVAL",
            )),
            max_miniblock_iterations: parse_env("MINIBLOCKS_ITERATIONS"),
            fast_miniblock_iterations,
        }
    }
}

/// Configuration options related to fee ticker.
#[derive(Debug)]
pub struct FeeTickerOptions {
    /// Source to fetch token prices from (e.g. CoinGecko or coinmarketcap).
    pub token_price_source: TokenPriceSource,
    /// Fee increase coefficient for fast processing of withdrawal.
    pub fast_processing_coeff: f64,
    /// List of the tokens that aren't acceptable for paying fee in.
    pub disabled_tokens: HashSet<Address>,
    /// Tokens for which subsidies are disabled.
    pub not_subsidized_tokens: HashSet<Address>,
}

impl FeeTickerOptions {
    fn comma_separated_addresses(name: &str) -> HashSet<Address> {
        get_env(name)
            .split(',')
            .map(|p| p.parse().unwrap())
            .collect()
    }

    pub fn from_env() -> Self {
        Self {
            token_price_source: TokenPriceSource::from_env(),
            fast_processing_coeff: parse_env("TICKER_FAST_PROCESSING_COEFF"),
            disabled_tokens: Self::comma_separated_addresses("TICKER_DISABLED_TOKENS"),
            not_subsidized_tokens: Self::comma_separated_addresses("NOT_SUBSIDIZED_TOKENS"),
        }
    }
}

#[derive(Debug, Clone)]
pub struct ApiServerOptions {
    pub rest_api_server_address: SocketAddr,
    pub json_rpc_http_server_address: SocketAddr,
    pub json_rpc_ws_server_address: SocketAddr,
    pub core_server_address: SocketAddr,
    pub core_server_url: String,
    pub api_requests_caches_size: usize,
    /// Fee increase coefficient for fast processing of withdrawal.
    pub forced_exit_minimum_account_age: Duration,
    pub enforce_pubkey_change_fee: bool,
}

impl ApiServerOptions {
    pub fn from_env() -> Self {
        let forced_exit_minimum_account_age =
            Duration::from_secs(parse_env::<u64>("FORCED_EXIT_MINIMUM_ACCOUNT_AGE_SECS"));
        let network = get_env("ETH_NETWORK");

        if forced_exit_minimum_account_age.as_secs() == 0 && &network != "localhost" {
            log::error!("Forced exit minimum account age is set to 0, this is an incorrect value for production");
        }

        Self {
            rest_api_server_address: addr_from_port(parse_env("REST_API_PORT")),
            json_rpc_http_server_address: addr_from_port(parse_env("HTTP_RPC_API_PORT")),
            json_rpc_ws_server_address: addr_from_port(parse_env("WS_API_PORT")),
            core_server_address: addr_from_port(parse_env("PRIVATE_CORE_SERVER_PORT")),
            core_server_url: parse_env("PRIVATE_CORE_SERVER_URL"),
            api_requests_caches_size: parse_env("API_REQUESTS_CACHES_SIZE"),
            forced_exit_minimum_account_age,
            enforce_pubkey_change_fee: parse_env_if_exists("ENFORCE_PUBKEY_CHANGE_FEE")
                .unwrap_or(true),
        }
    }
}

#[derive(Debug, Clone)]
pub struct ConfigurationOptions {
    pub web3_url: String,
    pub genesis_tx_hash: H256,
    pub contract_eth_addr: Address,
    pub governance_eth_addr: Address,
    pub operator_fee_eth_addr: Address,
    pub confirmations_for_eth_event: u64,
    pub available_block_chunk_sizes: Vec<usize>,
    pub max_number_of_withdrawals_per_block: usize,
    pub eth_watch_poll_interval: Duration,
    pub eth_network: String,
    pub miniblock_timings: MiniblockTimings,
    pub prometheus_export_port: u16,
<<<<<<< HEAD
    pub aggregated_proof_sizes: Vec<usize>,
=======
    // Limit the number of both transactions and Ethereum signatures per batch.
    pub max_number_of_transactions_per_batch: usize,
    pub max_number_of_authors_per_batch: usize,
>>>>>>> 42aab50c
}

impl ConfigurationOptions {
    /// Parses the configuration options values from the environment variables.
    /// Panics if any of options is missing or has inappropriate value.
    pub fn from_env() -> Self {
        let available_block_chunk_sizes = {
            let runtime_value = env::var("BLOCK_CHUNK_SIZES").expect("BLOCK_CHUNK_SIZES missing");
            let mut available_block_chunk_sizes = runtime_value
                .split(',')
                .map(|s| usize::from_str(s).unwrap())
                .collect::<Vec<_>>();

            available_block_chunk_sizes.sort_unstable();
            available_block_chunk_sizes
        };

        let aggregated_proof_sizes = {
            let runtime_value =
                env::var("AGGREGATED_PROOF_SIZES").expect("AGGREGATED_PROOF_SIZES missing");
            let mut aggregated_proof_sizes = runtime_value
                .split(',')
                .map(|s| usize::from_str(s).unwrap())
                .collect::<Vec<_>>();

            aggregated_proof_sizes.sort_unstable();
            aggregated_proof_sizes
        };

        Self {
            web3_url: get_env("WEB3_URL"),
            genesis_tx_hash: parse_env_with("GENESIS_TX_HASH", |s| &s[2..]),
            contract_eth_addr: parse_env_with("CONTRACT_ADDR", |s| &s[2..]),
            governance_eth_addr: parse_env_with("GOVERNANCE_ADDR", |s| &s[2..]),
            operator_fee_eth_addr: parse_env_with("OPERATOR_FEE_ETH_ADDRESS", |s| &s[2..]),
            confirmations_for_eth_event: parse_env("CONFIRMATIONS_FOR_ETH_EVENT"),
            available_block_chunk_sizes,
            max_number_of_withdrawals_per_block: parse_env("MAX_NUMBER_OF_WITHDRAWALS_PER_BLOCK"),
            eth_watch_poll_interval: Duration::from_millis(parse_env::<u64>(
                "ETH_WATCH_POLL_INTERVAL",
            )),
            eth_network: parse_env("ETH_NETWORK"),
            miniblock_timings: MiniblockTimings::from_env(),
            prometheus_export_port: parse_env("PROMETHEUS_EXPORT_PORT"),
<<<<<<< HEAD
            aggregated_proof_sizes,
=======
            max_number_of_transactions_per_batch: parse_env("MAX_TRANSACTIONS_PER_BATCH"),
            max_number_of_authors_per_batch: parse_env("MAX_ETH_SIGNATURES_PER_BATCH"),
>>>>>>> 42aab50c
        }
    }
}

/// Possible block chunks sizes and corresponding setup powers of two,
/// this is only parameters needed to create verifying contract.
#[derive(Debug, Clone)]
pub struct AvailableBlockSizesConfig {
    pub blocks_chunks: Vec<usize>,
    pub blocks_setup_power2: Vec<u32>,
    pub aggregated_proof_sizes: Vec<usize>,
    pub aggregated_proof_sizes_setup_power2: Vec<u32>,
}

impl AvailableBlockSizesConfig {
    pub fn from_env() -> Self {
        let result = Self {
            blocks_chunks: get_env("SUPPORTED_BLOCK_CHUNKS_SIZES")
                .split(',')
                .map(|p| p.parse().unwrap())
                .collect(),
            blocks_setup_power2: get_env("SUPPORTED_BLOCK_CHUNKS_SIZES_SETUP_POWERS")
                .split(',')
                .map(|p| p.parse().unwrap())
                .collect(),
            aggregated_proof_sizes: get_env("SUPPORTED_AGGREGATED_PROOF_SIZES")
                .split(',')
                .map(|p| p.parse().unwrap())
                .collect(),
            aggregated_proof_sizes_setup_power2: get_env(
                "SUPPORTED_AGGREGATED_PROOF_SIZES_SETUP_POWERS",
            )
            .split(',')
            .map(|p| p.parse().unwrap())
            .collect(),
        };
        assert_eq!(
            result.blocks_chunks.len(),
            result.blocks_setup_power2.len(),
            "block sized and setup powers should have same length, check config file"
        );
        assert_eq!(
            result.aggregated_proof_sizes.len(),
            result.aggregated_proof_sizes_setup_power2.len(),
            "aggregated proof sizes and setup powers should have same length, check config file"
        );
        result
    }

    pub fn aggregated_proof_sizes_with_setup_pow(&self) -> Vec<(usize, u32)> {
        self.aggregated_proof_sizes
            .iter()
            .cloned()
            .zip(self.aggregated_proof_sizes_setup_power2.iter().cloned())
            .collect()
    }
}<|MERGE_RESOLUTION|>--- conflicted
+++ resolved
@@ -264,13 +264,10 @@
     pub eth_network: String,
     pub miniblock_timings: MiniblockTimings,
     pub prometheus_export_port: u16,
-<<<<<<< HEAD
     pub aggregated_proof_sizes: Vec<usize>,
-=======
     // Limit the number of both transactions and Ethereum signatures per batch.
     pub max_number_of_transactions_per_batch: usize,
     pub max_number_of_authors_per_batch: usize,
->>>>>>> 42aab50c
 }
 
 impl ConfigurationOptions {
@@ -315,12 +312,9 @@
             eth_network: parse_env("ETH_NETWORK"),
             miniblock_timings: MiniblockTimings::from_env(),
             prometheus_export_port: parse_env("PROMETHEUS_EXPORT_PORT"),
-<<<<<<< HEAD
-            aggregated_proof_sizes,
-=======
             max_number_of_transactions_per_batch: parse_env("MAX_TRANSACTIONS_PER_BATCH"),
             max_number_of_authors_per_batch: parse_env("MAX_ETH_SIGNATURES_PER_BATCH"),
->>>>>>> 42aab50c
+            aggregated_proof_sizes,
         }
     }
 }
