--- conflicted
+++ resolved
@@ -21,13 +21,8 @@
 serde = "1.0.90"
 serde_derive = "1.0.90"
 serde_json = "1.0.0"
-<<<<<<< HEAD
-diesel = { version = "1.4.2", features = ["postgres", "serde_json", "r2d2", "chrono"] }
+diesel = { version = "1.4.4", features = ["postgres", "serde_json", "r2d2", "chrono"] }
 num = { version = "0.2", features = ["serde"] }
-=======
-diesel = { version = "1.4.4", features = ["postgres", "serde_json", "r2d2", "chrono"] }
-bigdecimal = { version = "0.1.0", features = ["serde"]}
->>>>>>> c9111fc7
 chrono = { version = "0.4", features = ["serde", "rustc-serialize"] }
 log = "0.4"
 env_logger = "0.6"
