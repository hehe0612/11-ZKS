--- conflicted
+++ resolved
@@ -31,12 +31,5 @@
 reqwest = { version = "0.10", features = ["blocking", "json"] }
 failure = "0.1"
 backoff = "0.1.6"
-<<<<<<< HEAD
 clap = "2.33.0"
-ctrlc = "3.1"
-
-[dev-dependencies]
-testhelper = { path = "../testhelper", version = "0.1.0"}
-=======
-clap = "2.33.0"
->>>>>>> 8f0eef8c
+ctrlc = "3.1"