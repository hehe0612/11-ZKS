// Built-in
// External
use serde::{Deserialize, Deserializer, Serialize, Serializer};
// Workspace
use circuit::account::AccountWitness;
use circuit::operation::{
    Operation, OperationArguments, OperationBranch, OperationBranchWitness, SignatureData,
};
use models::node::{Engine, Fr};
use models::serialization::*;

/// ProverData is data prover needs to calculate proof of the given block.
#[derive(Clone, Debug, Serialize, Deserialize)]
pub struct ProverData {
    #[serde(
        serialize_with = "fr_ser",
        deserialize_with = "fr_de"
    )]
    pub public_data_commitment: Fr,
    #[serde(
        serialize_with = "fr_ser",
        deserialize_with = "fr_de"
    )]
    pub old_root: Fr,
    #[serde(
        serialize_with = "fr_ser",
        deserialize_with = "fr_de"
    )]
    pub new_root: Fr,
    #[serde(
        serialize_with = "fr_ser",
        deserialize_with = "fr_de"
    )]
    pub validator_address: Fr,
    #[serde(
        serialize_with = "vec_optional_fr_ser",
        deserialize_with = "vec_optional_fr_de"
    )]
    pub validator_balances: Vec<Option<Fr>>,
    #[serde(
        serialize_with = "vec_optional_fr_ser",
        deserialize_with = "vec_optional_fr_de"
    )]
    pub validator_audit_path: Vec<Option<Fr>>,
    #[serde(
        serialize_with = "vec_operations_ser",
        deserialize_with = "vec_operations_de"
    )]
    pub operations: Vec<circuit::operation::Operation<Engine>>,
    #[serde(with = "AccountWitnessDef")]
    pub validator_account: circuit::account::AccountWitness<Engine>,
}

pub fn vec_operations_ser<S: Serializer>(
    operations: &[Operation<Engine>],
    ser: S,
) -> Result<S::Ok, S::Error> {
    #[derive(Serialize)]
    struct Wrapper(#[serde(with = "OperationDef")] Operation<Engine>);

    let v = operations.iter().map(|a| Wrapper(a.clone())).collect();
    Vec::serialize(&v, ser)
}

fn vec_operations_de<'de, D>(deserializer: D) -> Result<Vec<Operation<Engine>>, D::Error>
where
    D: Deserializer<'de>,
{
    #[derive(Deserialize)]
    struct Wrapper(#[serde(with = "OperationDef")] Operation<Engine>);

    let v = Vec::deserialize(deserializer)?;
    Ok(v.into_iter().map(|Wrapper(a)| a).collect())
}

#[derive(Serialize, Deserialize)]
#[serde(remote = "circuit::account::AccountWitness::<Engine>")]
struct AccountWitnessDef {
    #[serde(
        serialize_with = "optional_fr_ser",
        deserialize_with = "optional_fr_de"
    )]
    pub nonce: Option<Fr>,
    #[serde(
        serialize_with = "optional_fr_ser",
        deserialize_with = "optional_fr_de"
    )]
    pub pub_key_hash: Option<Fr>,
    pub address: Option<Fr>,
}

#[derive(Serialize, Deserialize)]
#[serde(remote = "circuit::operation::Operation::<Engine>")]
pub struct OperationDef {
    #[serde(
        serialize_with = "optional_fr_ser",
        deserialize_with = "optional_fr_de"
    )]
    pub new_root: Option<Fr>,
    #[serde(
        serialize_with = "optional_fr_ser",
        deserialize_with = "optional_fr_de"
    )]
    pub tx_type: Option<Fr>,
    #[serde(
        serialize_with = "optional_fr_ser",
        deserialize_with = "optional_fr_de"
    )]
    pub chunk: Option<Fr>,
    #[serde(
        serialize_with = "optional_fr_ser",
        deserialize_with = "optional_fr_de"
    )]
    pub pubdata_chunk: Option<Fr>,

    pub signer_pub_key_packed: Vec<Option<bool>>,
    #[serde(
        serialize_with = "optional_fr_ser",
        deserialize_with = "optional_fr_de"
    )]
    pub first_sig_msg: Option<Fr>,
    #[serde(
        serialize_with = "optional_fr_ser",
        deserialize_with = "optional_fr_de"
    )]
    pub second_sig_msg: Option<Fr>,
    #[serde(
        serialize_with = "optional_fr_ser",
        deserialize_with = "optional_fr_de"
    )]
    pub third_sig_msg: Option<Fr>,
    pub signature_data: SignatureData,
    #[serde(with = "OperationArgumentsDef")]
    pub args: OperationArguments<Engine>,
    #[serde(with = "OperationBranchDef")]
    pub lhs: OperationBranch<Engine>,
    #[serde(with = "OperationBranchDef")]
    pub rhs: OperationBranch<Engine>,
}

#[derive(Serialize, Deserialize)]
#[serde(remote = "circuit::operation::OperationArguments::<Engine>")]
pub struct OperationArgumentsDef {
    #[serde(
        serialize_with = "optional_fr_ser",
        deserialize_with = "optional_fr_de"
    )]
    pub a: Option<Fr>,
    #[serde(
        serialize_with = "optional_fr_ser",
        deserialize_with = "optional_fr_de"
    )]
    pub b: Option<Fr>,
    #[serde(
        serialize_with = "optional_fr_ser",
        deserialize_with = "optional_fr_de"
    )]
    pub amount_packed: Option<Fr>,
    #[serde(
        serialize_with = "optional_fr_ser",
        deserialize_with = "optional_fr_de"
    )]
    pub full_amount: Option<Fr>,
    #[serde(
        serialize_with = "optional_fr_ser",
        deserialize_with = "optional_fr_de"
    )]
    pub fee: Option<Fr>,
    #[serde(
        serialize_with = "optional_fr_ser",
        deserialize_with = "optional_fr_de"
    )]
    pub new_pub_key_hash: Option<Fr>,
<<<<<<< HEAD
    #[serde(
        serialize_with = "optional_fr_ser",
        deserialize_with = "optional_fr_de"
    )]
    pub ethereum_key: Option<Fr>,
    #[serde(
        serialize_with = "optional_fr_ser",
        deserialize_with = "optional_fr_de"
    )]
=======
    pub eth_address: Option<Fr>,
>>>>>>> a9af8004
    pub pub_nonce: Option<Fr>,
}

#[derive(Serialize, Deserialize)]
#[serde(remote = "circuit::operation::OperationBranch::<Engine>")]
pub struct OperationBranchDef {
    #[serde(
        serialize_with = "optional_fr_ser",
        deserialize_with = "optional_fr_de"
    )]
    pub address: Option<Fr>,
    #[serde(
        serialize_with = "optional_fr_ser",
        deserialize_with = "optional_fr_de"
    )]
    pub token: Option<Fr>,
    #[serde(with = "OperationBranchWitnessDef")]
    pub witness: OperationBranchWitness<Engine>,
}

#[derive(Serialize, Deserialize)]
#[serde(remote = "circuit::operation::OperationBranchWitness::<Engine>")]
pub struct OperationBranchWitnessDef {
    #[serde(with = "AccountWitnessDef")]
    pub account_witness: AccountWitness<Engine>,
    #[serde(
        serialize_with = "vec_optional_fr_ser",
        deserialize_with = "vec_optional_fr_de"
    )]
    pub account_path: Vec<Option<Fr>>,
    #[serde(
        serialize_with = "optional_fr_ser",
        deserialize_with = "optional_fr_de"
    )]
    pub balance_value: Option<Fr>,
    #[serde(
        serialize_with = "vec_optional_fr_ser",
        deserialize_with = "vec_optional_fr_de"
    )]
    pub balance_subtree_path: Vec<Option<Fr>>,
}<|MERGE_RESOLUTION|>--- conflicted
+++ resolved
@@ -171,19 +171,15 @@
         deserialize_with = "optional_fr_de"
     )]
     pub new_pub_key_hash: Option<Fr>,
-<<<<<<< HEAD
-    #[serde(
-        serialize_with = "optional_fr_ser",
-        deserialize_with = "optional_fr_de"
-    )]
-    pub ethereum_key: Option<Fr>,
-    #[serde(
-        serialize_with = "optional_fr_ser",
-        deserialize_with = "optional_fr_de"
-    )]
-=======
+    #[serde(
+        serialize_with = "optional_fr_ser",
+        deserialize_with = "optional_fr_de"
+    )]
     pub eth_address: Option<Fr>,
->>>>>>> a9af8004
+    #[serde(
+        serialize_with = "optional_fr_ser",
+        deserialize_with = "optional_fr_de"
+    )]
     pub pub_nonce: Option<Fr>,
 }
 
