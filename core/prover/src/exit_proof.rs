--- conflicted
+++ resolved
@@ -5,29 +5,16 @@
 use log::info;
 use models::circuit::account::CircuitAccount;
 use models::circuit::CircuitAccountTree;
-<<<<<<< HEAD
-use models::node::{AccountMap, Address, Engine, TokenId};
-use models::prover_utils::{
-    create_random_full_baby_proof, encode_proof, get_exodus_proof_key_and_vk_path,
-    read_circuit_proving_parameters, verify_full_baby_proof,
-};
-use models::EncodedProof;
-use num::BigUint;
-=======
 use models::node::{AccountMap, Address, TokenId};
 use models::prover_utils::{gen_verified_proof_for_exit_circuit, EncodedProofPlonk};
->>>>>>> d93b08b2
+use num::BigUint;
 use std::time::Instant;
 
 pub fn create_exit_proof(
     accounts: AccountMap,
     owner: Address,
     token_id: TokenId,
-<<<<<<< HEAD
-) -> Result<(EncodedProof, BigUint), failure::Error> {
-=======
-) -> Result<(EncodedProofPlonk, BigDecimal), failure::Error> {
->>>>>>> d93b08b2
+) -> Result<(EncodedProofPlonk, BigUint), failure::Error> {
     let timer = Instant::now();
     let mut circuit_account_tree = CircuitAccountTree::new(models::params::account_tree_depth());
 
