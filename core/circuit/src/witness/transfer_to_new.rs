--- conflicted
+++ resolved
@@ -440,91 +440,12 @@
     use super::*;
     use crate::witness::test_utils::{check_circuit, test_genesis_plasma_state};
     use bigdecimal::BigDecimal;
-    use models::node::{Account, AccountAddress};
+    use models::node::{Account, Address};
     use testkit::zksync_account::ZksyncAccount;
 
     #[test]
     #[ignore]
     fn test_transfer_to_new() {
-<<<<<<< HEAD
-        let params = &AltJubjubBn256::new();
-        let p_g = FixedGenerators::SpendingKeyGenerator;
-
-        let rng = &mut XorShiftRng::from_seed([0x3dbe_6258, 0x8d31_3d76, 0x3237_db17, 0xe5bc_0654]);
-
-        let validator_address_number = 7;
-        let validator_address = Fr::from_str(&validator_address_number.to_string()).unwrap();
-        let phasher = PedersenHasher::<Bn256>::default();
-
-        let mut tree = CircuitAccountTree::new(franklin_constants::account_tree_depth() as u32);
-
-        let capacity = tree.capacity();
-        assert_eq!(capacity, 1 << franklin_constants::account_tree_depth());
-
-        let from_sk = PrivateKey::<Bn256>(rng.gen());
-        let from_pk = PublicKey::from_private(&from_sk, p_g, params);
-        let from_pub_key_hash = pub_key_hash_fe(&from_pk, &phasher);
-        let (from_x, from_y) = from_pk.0.into_xy();
-        println!("x = {}, y = {}", from_x, from_y);
-
-        let new_sk = PrivateKey::<Bn256>(rng.gen());
-        let to_pk = PublicKey::from_private(&new_sk, p_g, params);
-        let to_pub_key_hash = pub_key_hash_fe(&to_pk, &phasher);
-        let (to_x, to_y) = to_pk.0.into_xy();
-        println!("x = {}, y = {}", to_x, to_y);
-
-        // give some funds to sender and make zero balance for recipient
-        let validator_sk = PrivateKey::<Bn256>(rng.gen());
-        let validator_pk = PublicKey::from_private(&validator_sk, p_g, params);
-        let validator_pub_key_hash = pub_key_hash_fe(&validator_pk, &phasher);
-        let (validator_x, validator_y) = validator_pk.0.into_xy();
-        println!("x = {}, y = {}", validator_x, validator_y);
-        let validator_leaf = CircuitAccount::<Bn256> {
-            subtree: CircuitBalanceTree::new(franklin_constants::BALANCE_TREE_DEPTH as u32),
-            nonce: Fr::zero(),
-            pub_key_hash: validator_pub_key_hash,
-            address: unimplemented!(),
-        };
-
-        let mut validator_balances = vec![];
-        for _ in 0..1 << franklin_constants::BALANCE_TREE_DEPTH {
-            validator_balances.push(Some(Fr::zero()));
-        }
-        tree.insert(validator_address_number, validator_leaf);
-
-        let mut from_leaf_number: u32 = rng.gen();
-        from_leaf_number %= capacity;
-
-        let mut to_leaf_number: u32 = rng.gen();
-        to_leaf_number %= capacity;
-
-        let from_balance_before: u128 = 2000;
-
-        let from_balance_before_as_field_element =
-            Fr::from_str(&from_balance_before.to_string()).unwrap();
-
-        let transfer_amount: u128 = 500;
-
-        let fee: u128 = 20;
-
-        let token: u32 = 2;
-        let block_number = Fr::from_str("1").unwrap();
-        // prepare state, so that we could make transfer
-        let mut from_balance_tree =
-            CircuitBalanceTree::new(franklin_constants::BALANCE_TREE_DEPTH as u32);
-        from_balance_tree.insert(
-            token,
-            Balance {
-                value: from_balance_before_as_field_element,
-            },
-        );
-
-        let from_leaf_initial = CircuitAccount::<Bn256> {
-            subtree: from_balance_tree,
-            nonce: Fr::zero(),
-            pub_key_hash: from_pub_key_hash,
-            address: unimplemented!(),
-=======
         let from_zksync_account = ZksyncAccount::rand();
         let from_account_id = 1;
         let from_account_address = from_zksync_account.address.clone();
@@ -535,8 +456,7 @@
         };
 
         let to_account_id = 2;
-        let to_account_address =
-            AccountAddress::from_hex("sync:2222222222222222222222222222222222222222").unwrap();
+        let to_account_address = "2222222222222222222222222222222222222222".parse().unwrap();
 
         let (mut plasma_state, mut witness_accum) =
             test_genesis_plasma_state(vec![(from_account_id, from_account)]);
@@ -552,7 +472,6 @@
             ),
             from: from_account_id,
             to: to_account_id,
->>>>>>> cfa5fbea
         };
 
         let (fee, _) = plasma_state
