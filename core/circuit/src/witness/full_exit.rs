// External deps
use crypto_exports::franklin_crypto::{
    bellman::pairing::{
        bn256::{Bn256, Fr},
        ff::{Field, PrimeField},
    },
    rescue::RescueEngine,
};
// Workspace deps
use models::{
    circuit::{
        account::CircuitAccountTree,
        utils::{append_be_fixed_width, eth_address_to_fr, le_bit_vector_into_field_element},
    },
    node::operations::FullExitOp,
    params as franklin_constants,
};
// Local deps
use crate::{
    operation::{
        Operation, OperationArguments, OperationBranch, OperationBranchWitness, SignatureData,
    },
    witness::{
        utils::{apply_leaf_operation, get_audits},
        Witness,
    },
};

pub struct FullExitData {
    pub token: u32,
    pub account_address: u32,
    pub eth_address: Fr,
    pub full_exit_amount: Fr,
}

pub struct FullExitWitness<E: RescueEngine> {
    pub before: OperationBranch<E>,
    pub after: OperationBranch<E>,
    pub args: OperationArguments<E>,
    pub before_root: Option<E::Fr>,
    pub after_root: Option<E::Fr>,
    pub tx_type: Option<E::Fr>,
}

impl Witness for FullExitWitness<Bn256> {
    type OperationType = (FullExitOp, bool);
    type CalculateOpsInput = ();

    fn apply_tx(
        tree: &mut CircuitAccountTree,
        (full_exit, is_success): &(FullExitOp, bool),
    ) -> Self {
        let full_exit = FullExitData {
            token: u32::from(full_exit.priority_op.token),
            account_address: full_exit.priority_op.account_id,
            eth_address: eth_address_to_fr(&full_exit.priority_op.eth_address),
            full_exit_amount: full_exit
                .withdraw_amount
                .clone()
                .map(|amount| Fr::from_str(&amount.to_string()).unwrap())
                .unwrap_or_else(Fr::zero),
        };

        // le_bit_vector_into_field_element()
        Self::apply_data(tree, &full_exit, *is_success)
    }

    fn get_pubdata(&self) -> Vec<bool> {
        let mut pubdata_bits = vec![];
        append_be_fixed_width(
            &mut pubdata_bits,
            &self.tx_type.unwrap(),
            franklin_constants::TX_TYPE_BIT_WIDTH,
        );
        append_be_fixed_width(
            &mut pubdata_bits,
            &self.before.address.unwrap(),
            franklin_constants::ACCOUNT_ID_BIT_WIDTH,
        );
        append_be_fixed_width(
            &mut pubdata_bits,
            &self.args.eth_address.unwrap(),
            franklin_constants::ETH_ADDRESS_BIT_WIDTH,
        );
        append_be_fixed_width(
            &mut pubdata_bits,
            &self.before.token.unwrap(),
            franklin_constants::TOKEN_BIT_WIDTH,
        );
        append_be_fixed_width(
            &mut pubdata_bits,
            &self.args.full_amount.unwrap(),
            franklin_constants::BALANCE_BIT_WIDTH,
        );

        pubdata_bits.resize(6 * franklin_constants::CHUNK_BIT_WIDTH, false);
        pubdata_bits
    }

    fn calculate_operations(&self, _input: ()) -> Vec<Operation<Bn256>> {
        let pubdata_chunks = self
            .get_pubdata()
            .chunks(64)
            .map(|x| le_bit_vector_into_field_element(&x.to_vec()))
            .collect::<Vec<_>>();

        let empty_sig_data = SignatureData {
            r_packed: vec![Some(false); 256],
            s: vec![Some(false); 256],
        };
        let mut operations = vec![];
        operations.push(Operation {
            new_root: self.after_root,
            tx_type: self.tx_type,
            chunk: Some(Fr::from_str("0").unwrap()),
            pubdata_chunk: Some(pubdata_chunks[0]),
            first_sig_msg: Some(Fr::zero()),
            second_sig_msg: Some(Fr::zero()),
            third_sig_msg: Some(Fr::zero()),
            signer_pub_key_packed: vec![Some(false); 256],
            args: self.args.clone(),
            lhs: self.before.clone(),
            rhs: self.before.clone(),
            signature_data: empty_sig_data.clone(),
        });

        for (i, pubdata_chunk) in pubdata_chunks.iter().cloned().enumerate().take(6).skip(1) {
            operations.push(Operation {
                new_root: self.after_root,
                tx_type: self.tx_type,
                chunk: Some(Fr::from_str(&i.to_string()).unwrap()),
                pubdata_chunk: Some(pubdata_chunk),
                first_sig_msg: Some(Fr::zero()),
                second_sig_msg: Some(Fr::zero()),
                third_sig_msg: Some(Fr::zero()),
                signer_pub_key_packed: vec![Some(false); 256],
                args: self.args.clone(),
                lhs: self.after.clone(),
                rhs: self.after.clone(),
                signature_data: empty_sig_data.clone(),
            });
        }

        operations
    }
}
<<<<<<< HEAD
#[cfg(test)]
mod test {
    use crate::witness::full_exit::{
        apply_full_exit_tx, calculate_full_exit_operations_from_witness,
    };
    use crate::witness::test_utils::{check_circuit, test_genesis_plasma_state};
    use crate::witness::utils::WitnessBuilder;
    use models::node::{Account, FullExit, FullExitOp};
    use num::BigUint;
    use testkit::zksync_account::ZksyncAccount;

    #[test]
    #[ignore]
    fn test_full_exit_success() {
        let zksync_account = ZksyncAccount::rand();
        let account_id = 1;
        let account_address = zksync_account.address;
        let account = {
            let mut account = Account::default_with_address(&account_address);
            account.add_balance(0, &BigUint::from(10u32));
            account.pub_key_hash = zksync_account.pubkey_hash;
            account
        };

        let (mut plasma_state, mut circuit_account_tree) =
            test_genesis_plasma_state(vec![(account_id, account)]);
        let fee_account_id = 0;
        let mut witness_accum = WitnessBuilder::new(&mut circuit_account_tree, fee_account_id, 1);

        let mut full_exit_op = FullExitOp {
            priority_op: FullExit {
                account_id,
                eth_address: account_address,
                token: 0,
            },
            withdraw_amount: Some(BigUint::from(10u32)),
        };

        println!("node root hash before op: {:?}", plasma_state.root_hash());
        plasma_state.apply_full_exit_op(&full_exit_op);
        println!("node root hash after op: {:?}", plasma_state.root_hash());

        full_exit_op.withdraw_amount = Some(BigUint::from(11u32));
        let full_exit_witness =
            apply_full_exit_tx(&mut witness_accum.account_tree, &full_exit_op, true);
        let full_exit_operations = calculate_full_exit_operations_from_witness(&full_exit_witness);
        let pubdata_from_witness = full_exit_witness.get_pubdata();

        witness_accum.add_operation_with_pubdata(full_exit_operations, pubdata_from_witness);
        witness_accum.collect_fees(&[]);
        witness_accum.calculate_pubdata_commitment();

        assert_eq!(
            plasma_state.root_hash(),
            witness_accum
                .root_after_fees
                .expect("witness accum after root hash empty"),
            "root hash in state keeper and witness generation code mismatch"
        );

        check_circuit(witness_accum.into_circuit_instance());
    }

    #[test]
    #[ignore]
    fn test_full_exit_failure_no_account_in_tree() {
        let zksync_account = ZksyncAccount::rand();
        let account_id = 1;
        let account_address = zksync_account.address;

        let (mut plasma_state, mut circuit_account_tree) = test_genesis_plasma_state(Vec::new());
        let fee_account_id = 0;
        let mut witness_accum = WitnessBuilder::new(&mut circuit_account_tree, fee_account_id, 1);

        let full_exit_op = FullExitOp {
            priority_op: FullExit {
                account_id,
                eth_address: account_address,
                token: 0,
=======

impl FullExitWitness<Bn256> {
    fn apply_data(
        tree: &mut CircuitAccountTree,
        full_exit: &FullExitData,
        is_success: bool,
    ) -> Self {
        //preparing data and base witness
        let before_root = tree.root_hash();
        debug!("Initial root = {}", before_root);
        let (audit_path_before, audit_balance_path_before) =
            get_audits(tree, full_exit.account_address, full_exit.token);

        let capacity = tree.capacity();
        assert_eq!(capacity, 1 << franklin_constants::account_tree_depth());
        let account_address_fe = Fr::from_str(&full_exit.account_address.to_string()).unwrap();
        let token_fe = Fr::from_str(&full_exit.token.to_string()).unwrap();

        let (account_witness_before, account_witness_after, balance_before, balance_after) = {
            if is_success {
                apply_leaf_operation(
                    tree,
                    full_exit.account_address,
                    full_exit.token,
                    |_| {},
                    |bal| {
                        bal.value = Fr::zero();
                    },
                )
            } else {
                apply_leaf_operation(
                    tree,
                    full_exit.account_address,
                    full_exit.token,
                    |_| {},
                    |_| {},
                )
            }
        };

        let after_root = tree.root_hash();
        debug!("After root = {}", after_root);
        let (audit_path_after, audit_balance_path_after) =
            get_audits(tree, full_exit.account_address, full_exit.token);

        let a = balance_before;
        let b = Fr::zero();

        FullExitWitness {
            before: OperationBranch {
                address: Some(account_address_fe),
                token: Some(token_fe),
                witness: OperationBranchWitness {
                    account_witness: account_witness_before,
                    account_path: audit_path_before,
                    balance_value: Some(balance_before),
                    balance_subtree_path: audit_balance_path_before,
                },
            },
            after: OperationBranch {
                address: Some(account_address_fe),
                token: Some(token_fe),
                witness: OperationBranchWitness {
                    account_witness: account_witness_after,
                    account_path: audit_path_after,
                    balance_value: Some(balance_after),
                    balance_subtree_path: audit_balance_path_after,
                },
>>>>>>> 6655ecfa
            },
            args: OperationArguments {
                eth_address: Some(full_exit.eth_address),
                amount_packed: Some(Fr::zero()),
                full_amount: Some(full_exit.full_exit_amount),
                fee: Some(Fr::zero()),
                pub_nonce: Some(Fr::zero()),
                a: Some(a),
                b: Some(b),
                new_pub_key_hash: Some(Fr::zero()),
            },
            before_root: Some(before_root),
            after_root: Some(after_root),
            tx_type: Some(Fr::from_str("6").unwrap()),
        }
    }
}<|MERGE_RESOLUTION|>--- conflicted
+++ resolved
@@ -144,87 +144,6 @@
         operations
     }
 }
-<<<<<<< HEAD
-#[cfg(test)]
-mod test {
-    use crate::witness::full_exit::{
-        apply_full_exit_tx, calculate_full_exit_operations_from_witness,
-    };
-    use crate::witness::test_utils::{check_circuit, test_genesis_plasma_state};
-    use crate::witness::utils::WitnessBuilder;
-    use models::node::{Account, FullExit, FullExitOp};
-    use num::BigUint;
-    use testkit::zksync_account::ZksyncAccount;
-
-    #[test]
-    #[ignore]
-    fn test_full_exit_success() {
-        let zksync_account = ZksyncAccount::rand();
-        let account_id = 1;
-        let account_address = zksync_account.address;
-        let account = {
-            let mut account = Account::default_with_address(&account_address);
-            account.add_balance(0, &BigUint::from(10u32));
-            account.pub_key_hash = zksync_account.pubkey_hash;
-            account
-        };
-
-        let (mut plasma_state, mut circuit_account_tree) =
-            test_genesis_plasma_state(vec![(account_id, account)]);
-        let fee_account_id = 0;
-        let mut witness_accum = WitnessBuilder::new(&mut circuit_account_tree, fee_account_id, 1);
-
-        let mut full_exit_op = FullExitOp {
-            priority_op: FullExit {
-                account_id,
-                eth_address: account_address,
-                token: 0,
-            },
-            withdraw_amount: Some(BigUint::from(10u32)),
-        };
-
-        println!("node root hash before op: {:?}", plasma_state.root_hash());
-        plasma_state.apply_full_exit_op(&full_exit_op);
-        println!("node root hash after op: {:?}", plasma_state.root_hash());
-
-        full_exit_op.withdraw_amount = Some(BigUint::from(11u32));
-        let full_exit_witness =
-            apply_full_exit_tx(&mut witness_accum.account_tree, &full_exit_op, true);
-        let full_exit_operations = calculate_full_exit_operations_from_witness(&full_exit_witness);
-        let pubdata_from_witness = full_exit_witness.get_pubdata();
-
-        witness_accum.add_operation_with_pubdata(full_exit_operations, pubdata_from_witness);
-        witness_accum.collect_fees(&[]);
-        witness_accum.calculate_pubdata_commitment();
-
-        assert_eq!(
-            plasma_state.root_hash(),
-            witness_accum
-                .root_after_fees
-                .expect("witness accum after root hash empty"),
-            "root hash in state keeper and witness generation code mismatch"
-        );
-
-        check_circuit(witness_accum.into_circuit_instance());
-    }
-
-    #[test]
-    #[ignore]
-    fn test_full_exit_failure_no_account_in_tree() {
-        let zksync_account = ZksyncAccount::rand();
-        let account_id = 1;
-        let account_address = zksync_account.address;
-
-        let (mut plasma_state, mut circuit_account_tree) = test_genesis_plasma_state(Vec::new());
-        let fee_account_id = 0;
-        let mut witness_accum = WitnessBuilder::new(&mut circuit_account_tree, fee_account_id, 1);
-
-        let full_exit_op = FullExitOp {
-            priority_op: FullExit {
-                account_id,
-                eth_address: account_address,
-                token: 0,
-=======
 
 impl FullExitWitness<Bn256> {
     fn apply_data(
@@ -293,7 +212,6 @@
                     balance_value: Some(balance_after),
                     balance_subtree_path: audit_balance_path_after,
                 },
->>>>>>> 6655ecfa
             },
             args: OperationArguments {
                 eth_address: Some(full_exit.eth_address),
