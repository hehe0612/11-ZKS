pub(crate) mod utils;

use std::cmp::max;
use std::{collections::HashMap, future::Future};

use chrono::Utc;
use futures::future;
use jsonrpc_core::Params;
use num::BigUint;
use serde_json::{json, Value};
use web3::types::Bytes;
use web3::{contract::tokens::Tokenize, types::Transaction, RequestId, Transport};

use db_test_macro::test as db_test;
use zksync_contracts::{governance_contract, zksync_contract};
use zksync_crypto::Fr;
use zksync_storage::{
    chain::account::AccountSchema, data_restore::DataRestoreSchema, StorageProcessor,
};
use zksync_types::{
    block::Block, Address, Deposit, DepositOp, ExecutedOperations, ExecutedPriorityOp, ExecutedTx,
    Log, PriorityOp, Withdraw, WithdrawOp, ZkSyncOp, H256,
};

use crate::{
    data_restore_driver::DataRestoreDriver,
    database_storage_interactor::DatabaseStorageInteractor,
    inmemory_storage_interactor::InMemoryStorageInteractor,
    tests::utils::{create_log, u32_to_32bytes},
    END_ETH_BLOCKS_OFFSET, ETH_BLOCKS_STEP,
};

fn create_withdraw_operations(
    account_id: u32,
    from: Address,
    to: Address,
    amount: u32,
) -> ExecutedOperations {
    let withdraw_op = ZkSyncOp::Withdraw(Box::new(WithdrawOp {
        tx: Withdraw::new(account_id, from, to, 0, amount.into(), 0u32.into(), 0, None),
        account_id,
    }));
    let executed_tx = ExecutedTx {
        signed_tx: withdraw_op.try_get_tx().unwrap().into(),
        success: false,
        op: Some(withdraw_op),
        fail_reason: None,
        block_index: None,
        created_at: Utc::now(),
        batch_id: None,
    };
    ExecutedOperations::Tx(Box::new(executed_tx))
}

fn create_deposit(from: Address, to: Address, amount: u32) -> ExecutedOperations {
    let deposit_op = ZkSyncOp::Deposit(Box::new(DepositOp {
        priority_op: Deposit {
            from,
            token: 0,
            amount: amount.into(),
            to,
        },
        account_id: 0,
    }));
    let priority_operation = PriorityOp {
        serial_id: 0,
        data: deposit_op.try_get_priority_op().unwrap(),
        deadline_block: 0,
        eth_hash: vec![],
        eth_block: 0,
    };
    let executed_deposit_op = ExecutedPriorityOp {
        priority_op: priority_operation,
        op: deposit_op,
        block_index: 0,
        created_at: Utc::now(),
    };
    ExecutedOperations::PriorityOp(Box::new(executed_deposit_op))
}

fn create_block(block_number: u32, transactions: Vec<ExecutedOperations>) -> Block {
    Block::new(
        block_number,
        Fr::default(),
        0,
        transactions,
        (0, 0),
        100,
        1_000_000.into(),
        1_500_000.into(),
    )
}

fn create_transaction(number: u32, block: Block) -> Transaction {
    let hash: H256 = u32_to_32bytes(number).into();
    let root = block.get_eth_encoded_root();
    let public_data = block.get_eth_public_data();
    let witness_data = block.get_eth_witness_data();
    let fake_data = [0u8; 4];
    let params = (
        u64::from(block.block_number),
        u64::from(block.fee_account),
        vec![root],
        public_data,
        witness_data.0,
        witness_data.1,
    );
    let mut input_data = vec![];
    input_data.extend_from_slice(&fake_data);
    input_data.extend_from_slice(&ethabi::encode(params.into_tokens().as_ref()));

    Transaction {
        hash,
        nonce: u32_to_32bytes(1).into(),
        block_hash: Some(u32_to_32bytes(100).into()),
        block_number: Some(block.block_number.into()),
        transaction_index: Some(block.block_number.into()),
        from: [5u8; 20].into(),
        to: Some([7u8; 20].into()),
        value: u32_to_32bytes(10).into(),
        gas_price: u32_to_32bytes(1).into(),
        gas: u32_to_32bytes(1).into(),
        input: Bytes(input_data),
        raw: None,
    }
}

#[derive(Debug, Clone)]
pub(crate) struct Web3Transport {
    transactions: HashMap<String, Transaction>,
    logs: HashMap<String, Vec<Log>>,
    last_block: u32,
}

impl Web3Transport {
    fn new() -> Self {
        Self {
            transactions: HashMap::default(),
            logs: HashMap::default(),
            last_block: 0,
        }
    }
    fn push_transactions(&mut self, transactions: Vec<Transaction>) {
        for transaction in transactions {
            self.last_block = max(transaction.block_number.unwrap().as_u32(), self.last_block);
            self.transactions
                .insert(format!("{:?}", &transaction.hash), transaction);
        }
    }

    fn insert_logs(&mut self, topic: String, logs: Vec<Log>) {
        self.logs.insert(topic, logs);
    }

    fn get_logs(&self, filter: Value) -> Vec<Log> {
        let topics = if let Ok(topics) =
            serde_json::from_value::<Vec<Vec<String>>>(filter.get("topics").unwrap().clone())
        {
            topics.first().unwrap().clone()
        } else {
            serde_json::from_value::<Vec<String>>(filter.get("topics").unwrap().clone()).unwrap()
        };
        let mut logs = vec![];

        for topic in &topics {
            if let Some(topic_logs) = self.logs.get(topic) {
                logs.extend_from_slice(topic_logs)
            }
        }

        logs
    }
}

impl Transport for Web3Transport {
    type Out = Box<dyn Future<Output = Result<jsonrpc_core::Value, web3::Error>> + Send + Unpin>;

    fn prepare(
        &self,
        method: &str,
        params: Vec<jsonrpc_core::Value>,
    ) -> (RequestId, jsonrpc_core::Call) {
        (
            1,
            jsonrpc_core::Call::MethodCall(jsonrpc_core::MethodCall {
                jsonrpc: Some(jsonrpc_core::Version::V2),
                method: method.to_string(),
                params: jsonrpc_core::Params::Array(params),
                id: jsonrpc_core::Id::Num(1),
            }),
        )
    }

    fn send(&self, _id: RequestId, request: jsonrpc_core::Call) -> Self::Out {
        Box::new(future::ready({
            if let jsonrpc_core::Call::MethodCall(req) = request {
                let mut params = if let Params::Array(params) = req.params {
                    params
                } else {
                    unreachable!()
                };
                match req.method.as_str() {
                    "eth_blockNumber" => Ok(json!("0x80")),
                    "eth_getLogs" => {
                        let filter = params.pop().unwrap();
                        Ok(json!(self.get_logs(filter)))
                    }
                    "eth_getTransactionByHash" => {
                        // TODO Cut `"` from start and end of the string
                        let hash = &format!("{}", params.pop().unwrap())[1..67];
                        if let Some(transaction) = self.transactions.get(hash) {
                            Ok(json!(transaction))
                        } else {
                            unreachable!()
                        }
                    }
                    "eth_call" => {
                        // Now it's call only for one function totalVerifiedBlocks later,
                        // if it's necessary, add more complex logic for routing
                        Ok(json!(format!("{:#066x}", self.last_block)))
                    }
                    _ => Err(web3::Error::Unreachable),
                }
            } else {
                Err(web3::Error::Unreachable)
            }
        }))
    }
}

#[db_test]
async fn test_run_state_update(mut storage: StorageProcessor<'_>) {
    let mut transport = Web3Transport::new();

    let mut interactor = DatabaseStorageInteractor::new(storage);
    let contract = zksync_contract();
    let gov_contract = governance_contract();

    let block_verified_topic = contract
        .event("BlockVerification")
        .expect("Main contract abi error")
        .signature();
    let block_verified_topic_string = format!("{:?}", block_verified_topic);
    transport.insert_logs(
        block_verified_topic_string,
        vec![
            create_log(
                block_verified_topic,
                vec![u32_to_32bytes(1).into()],
                Bytes(vec![]),
                1,
                u32_to_32bytes(1).into(),
            ),
            create_log(
                block_verified_topic,
                vec![u32_to_32bytes(2).into()],
                Bytes(vec![]),
                2,
                u32_to_32bytes(2).into(),
            ),
        ],
    );

    let block_committed_topic = contract
        .event("BlockCommit")
        .expect("Main contract abi error")
        .signature();
    let block_commit_topic_string = format!("{:?}", block_committed_topic);
    transport.insert_logs(
        block_commit_topic_string,
        vec![
            create_log(
                block_committed_topic,
                vec![u32_to_32bytes(1).into()],
                Bytes(vec![]),
                1,
                u32_to_32bytes(1).into(),
            ),
            create_log(
                block_committed_topic,
                vec![u32_to_32bytes(2).into()],
                Bytes(vec![]),
                2,
                u32_to_32bytes(2).into(),
            ),
        ],
    );

    let reverted_topic = contract
        .event("BlocksRevert")
        .expect("Main contract abi error")
        .signature();
    let _reverted_topic_string = format!("{:?}", reverted_topic);

    let new_token_topic = gov_contract
        .event("NewToken")
        .expect("Main contract abi error")
        .signature();
    let new_token_topic_string = format!("{:?}", new_token_topic);
    transport.insert_logs(
        new_token_topic_string,
        vec![create_log(
            new_token_topic,
            vec![[0; 32].into(), u32_to_32bytes(3).into()],
            Bytes(vec![]),
            3,
            u32_to_32bytes(1).into(),
        )],
    );

    transport.push_transactions(vec![
        create_transaction(
            1,
            create_block(
                1,
                vec![create_deposit(Default::default(), Default::default(), 50)],
            ),
        ),
        create_transaction(
            2,
            create_block(
                2,
                vec![create_withdraw_operations(
                    0,
                    Default::default(),
                    Default::default(),
                    10,
                )],
            ),
        ),
    ]);

    let mut driver = DataRestoreDriver::new(
        transport.clone(),
        [1u8; 20].into(),
        [1u8; 20].into(),
        ETH_BLOCKS_STEP,
        END_ETH_BLOCKS_OFFSET,
        vec![6, 30],
        true,
        None,
    );
    driver.run_state_update(&mut interactor).await;

    // Check that it's stores some account, created by deposit
<<<<<<< HEAD
    let (_, account) = AccountSchema(&mut storage)
        .account_state(Address::default())
=======
    let (_, account) = AccountSchema(interactor.storage())
        .account_state_by_address(&Default::default())
>>>>>>> 5eb92a1c
        .await
        .unwrap()
        .verified
        .unwrap();
    let balance = account.get_balance(0);

    assert_eq!(BigUint::from(40u32), balance);
    assert_eq!(driver.events_state.committed_events.len(), 2);
    let events = DataRestoreSchema(interactor.storage())
        .load_committed_events_state()
        .await
        .unwrap();

    assert_eq!(driver.events_state.committed_events.len(), events.len());

    // Nullify the state of driver
    let mut driver = DataRestoreDriver::new(
        transport.clone(),
        [1u8; 20].into(),
        [1u8; 20].into(),
        ETH_BLOCKS_STEP,
        END_ETH_BLOCKS_OFFSET,
        vec![6, 30],
        true,
        None,
    );
    // Load state from db and check it
    assert!(driver.load_state_from_storage(&mut interactor).await);
    assert_eq!(driver.events_state.committed_events.len(), events.len());
    assert_eq!(driver.tree_state.state.block_number, 2)
}

#[tokio::test]
async fn test_with_inmemory_storage() {
    let mut transport = Web3Transport::new();

    let mut interactor = InMemoryStorageInteractor::new();
    let contract = zksync_contract();
    let gov_contract = governance_contract();

    let block_verified_topic = contract
        .event("BlockVerification")
        .expect("Main contract abi error")
        .signature();
    let block_verified_topic_string = format!("{:?}", block_verified_topic);
    transport.insert_logs(
        block_verified_topic_string,
        vec![
            create_log(
                block_verified_topic,
                vec![u32_to_32bytes(1).into()],
                Bytes(vec![]),
                1,
                u32_to_32bytes(1).into(),
            ),
            create_log(
                block_verified_topic,
                vec![u32_to_32bytes(2).into()],
                Bytes(vec![]),
                2,
                u32_to_32bytes(2).into(),
            ),
        ],
    );

    let block_committed_topic = contract
        .event("BlockCommit")
        .expect("Main contract abi error")
        .signature();
    let block_commit_topic_string = format!("{:?}", block_committed_topic);
    transport.insert_logs(
        block_commit_topic_string,
        vec![
            create_log(
                block_committed_topic,
                vec![u32_to_32bytes(1).into()],
                Bytes(vec![]),
                1,
                u32_to_32bytes(1).into(),
            ),
            create_log(
                block_committed_topic,
                vec![u32_to_32bytes(2).into()],
                Bytes(vec![]),
                2,
                u32_to_32bytes(2).into(),
            ),
        ],
    );

    let reverted_topic = contract
        .event("BlocksRevert")
        .expect("Main contract abi error")
        .signature();
    let _reverted_topic_string = format!("{:?}", reverted_topic);

    let new_token_topic = gov_contract
        .event("NewToken")
        .expect("Main contract abi error")
        .signature();
    let new_token_topic_string = format!("{:?}", new_token_topic);
    transport.insert_logs(
        new_token_topic_string,
        vec![create_log(
            new_token_topic,
            vec![[0; 32].into(), u32_to_32bytes(3).into()],
            Bytes(vec![]),
            3,
            u32_to_32bytes(1).into(),
        )],
    );

    transport.push_transactions(vec![
        create_transaction(
            1,
            create_block(
                1,
                vec![create_deposit(Default::default(), Default::default(), 50)],
            ),
        ),
        create_transaction(
            2,
            create_block(
                2,
                vec![create_withdraw_operations(
                    0,
                    Default::default(),
                    Default::default(),
                    10,
                )],
            ),
        ),
    ]);

    let mut driver = DataRestoreDriver::new(
        transport.clone(),
        [1u8; 20].into(),
        [1u8; 20].into(),
        ETH_BLOCKS_STEP,
        END_ETH_BLOCKS_OFFSET,
        vec![6, 30],
        true,
        None,
    );
    driver.run_state_update(&mut interactor).await;

    // Check that it's stores some account, created by deposit
    let (_, account) = interactor
        .get_account_by_address(&Default::default())
        .unwrap();
    let balance = account.get_balance(0);

    assert_eq!(BigUint::from(40u32), balance);
    assert_eq!(driver.events_state.committed_events.len(), 2);
    let events = interactor.load_committed_events_state();

    assert_eq!(driver.events_state.committed_events.len(), events.len());

    // Nullify the state of driver
    let mut driver = DataRestoreDriver::new(
        transport.clone(),
        [1u8; 20].into(),
        [1u8; 20].into(),
        ETH_BLOCKS_STEP,
        END_ETH_BLOCKS_OFFSET,
        vec![6, 30],
        true,
        None,
    );
    // Load state from db and check it
    assert!(driver.load_state_from_storage(&mut interactor).await);
    assert_eq!(driver.events_state.committed_events.len(), events.len());
    assert_eq!(driver.tree_state.state.block_number, 2)
}<|MERGE_RESOLUTION|>--- conflicted
+++ resolved
@@ -343,13 +343,8 @@
     driver.run_state_update(&mut interactor).await;
 
     // Check that it's stores some account, created by deposit
-<<<<<<< HEAD
-    let (_, account) = AccountSchema(&mut storage)
+    let (_, account) = AccountSchema(interactor.storage())
         .account_state(Address::default())
-=======
-    let (_, account) = AccountSchema(interactor.storage())
-        .account_state_by_address(&Default::default())
->>>>>>> 5eb92a1c
         .await
         .unwrap()
         .verified
