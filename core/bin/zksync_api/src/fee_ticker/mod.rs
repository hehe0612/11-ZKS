--- conflicted
+++ resolved
@@ -73,15 +73,12 @@
         // size, resulting in us paying more gas than for bigger block.
         let standard_fast_withdrawal_cost =
             (constants::BASE_WITHDRAW_COST as f64 * fast_processing_coeff) as u32;
-<<<<<<< HEAD
         let subsidy_fast_withdrawal_cost =
             (constants::SUBSIDY_WITHDRAW_COST as f64 * fast_processing_coeff) as u32;
         let standard_fast_withdrawal_nft_cost =
             (constants::BASE_WITHDRAW_NFT_COST as f64 * fast_processing_coeff) as u32;
         let subsidy_fast_withdrawal_nft_cost =
             (constants::SUBSIDY_WITHDRAW_NFT_COST as f64 * fast_processing_coeff) as u32;
-=======
->>>>>>> b2f056a4
 
         let standard_cost = vec![
             (
@@ -145,78 +142,7 @@
         .into_iter()
         .collect::<HashMap<_, _>>();
 
-<<<<<<< HEAD
-        let subsidize_cost = vec![
-            (
-                OutputFeeType::Transfer,
-                constants::SUBSIDY_TRANSFER_COST.into(),
-            ),
-            (
-                OutputFeeType::TransferToNew,
-                constants::SUBSIDY_TRANSFER_TO_NEW_COST.into(),
-            ),
-            (
-                OutputFeeType::Withdraw,
-                constants::SUBSIDY_WITHDRAW_COST.into(),
-            ),
-            (
-                OutputFeeType::FastWithdraw,
-                subsidy_fast_withdrawal_cost.into(),
-            ),
-            (OutputFeeType::Swap, constants::SUBSIDY_SWAP_COST.into()),
-            (
-                OutputFeeType::WithdrawNFT,
-                constants::SUBSIDY_WITHDRAW_NFT_COST.into(),
-            ),
-            (
-                OutputFeeType::FastWithdrawNFT,
-                subsidy_fast_withdrawal_nft_cost.into(),
-            ),
-            (
-                OutputFeeType::ChangePubKey(ChangePubKeyFeeTypeArg::PreContracts4Version {
-                    onchain_pubkey_auth: false,
-                }),
-                constants::SUBSIDY_OLD_CHANGE_PUBKEY_OFFCHAIN_COST.into(),
-            ),
-            (
-                OutputFeeType::ChangePubKey(ChangePubKeyFeeTypeArg::PreContracts4Version {
-                    onchain_pubkey_auth: true,
-                }),
-                constants::SUBSIDY_CHANGE_PUBKEY_ONCHAIN_COST.into(),
-            ),
-            (
-                OutputFeeType::ChangePubKey(ChangePubKeyFeeTypeArg::ContractsV4Version(
-                    ChangePubKeyType::Onchain,
-                )),
-                constants::SUBSIDY_CHANGE_PUBKEY_ONCHAIN_COST.into(),
-            ),
-            (
-                OutputFeeType::ChangePubKey(ChangePubKeyFeeTypeArg::ContractsV4Version(
-                    ChangePubKeyType::ECDSA,
-                )),
-                constants::SUBSIDY_CHANGE_PUBKEY_OFFCHAIN_COST.into(),
-            ),
-            (
-                OutputFeeType::ChangePubKey(ChangePubKeyFeeTypeArg::ContractsV4Version(
-                    ChangePubKeyType::CREATE2,
-                )),
-                constants::SUBSIDY_CHANGE_PUBKEY_CREATE2_COST.into(),
-            ),
-            (
-                OutputFeeType::MintNFT,
-                constants::SUBSIDY_MINT_NFT_COST.into(),
-            ),
-        ]
-        .into_iter()
-        .collect::<HashMap<_, _>>();
-
-        Self {
-            standard_cost,
-            subsidize_cost,
-        }
-=======
         Self { standard_cost }
->>>>>>> b2f056a4
     }
 }
 
