--- conflicted
+++ resolved
@@ -16,11 +16,7 @@
     chain::operations::records::StoredExecutedPriorityOperation, ConnectionPool, QueryResult,
     StorageProcessor,
 };
-<<<<<<< HEAD
 use zksync_types::{BlockNumber, H256};
-=======
-use zksync_types::{BlockNumber, ZkSyncOp, H256};
->>>>>>> 5dee1728
 
 // Local uses
 use super::{transactions::Receipt, Error as ApiError, JsonResult};
@@ -94,62 +90,8 @@
     }
 }
 
-<<<<<<< HEAD
 mod convert {
     use super::*;
-=======
-// Data transfer objects.
-
-/// Priority op search query.
-#[derive(Debug, Serialize, Copy, Clone, PartialEq, Eq, Ord, PartialOrd, Hash)]
-#[serde(untagged, rename_all = "camelCase")]
-pub enum PriorityOpQuery {
-    /// Search priority operation by serial ID.
-    Id(u64),
-    /// Search priority operation by hash.
-    Hash(H256),
-}
-
-#[derive(Debug, Deserialize, Serialize, Clone, PartialEq)]
-#[serde(rename_all = "camelCase")]
-pub struct PriorityOpReceipt {
-    #[serde(flatten)]
-    pub status: Receipt,
-    pub index: Option<u32>,
-}
-
-#[derive(Debug, Deserialize, Serialize, Clone)]
-#[serde(rename_all = "camelCase")]
-pub struct PriorityOpData {
-    pub data: ZkSyncOp,
-    pub eth_hash: H256,
-    pub serial_id: u64,
-}
-
-impl From<u64> for PriorityOpQuery {
-    fn from(v: u64) -> Self {
-        Self::Id(v)
-    }
-}
-
-impl From<H256> for PriorityOpQuery {
-    fn from(v: H256) -> Self {
-        Self::Hash(v)
-    }
-}
-
-impl Display for PriorityOpQuery {
-    fn fmt(&self, f: &mut std::fmt::Formatter<'_>) -> std::fmt::Result {
-        match self {
-            Self::Id(id) => id.fmt(f),
-            Self::Hash(hash) => write!(f, "{:x}", hash),
-        }
-    }
-}
-
-impl FromStr for PriorityOpQuery {
-    type Err = String;
->>>>>>> 5dee1728
 
     pub async fn executed_priority_op_for_query(
         query: PriorityOpQuery,
