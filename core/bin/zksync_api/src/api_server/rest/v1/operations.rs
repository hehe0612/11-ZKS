--- conflicted
+++ resolved
@@ -270,15 +270,11 @@
     };
 
     #[actix_rt::test]
-<<<<<<< HEAD
-    async fn operations_scope() -> anyhow::Result<()> {
-=======
     #[cfg_attr(
         not(feature = "api_test"),
         ignore = "Use `zk test rust-api` command to perform this test"
     )]
-    async fn test_operations_scope() -> anyhow::Result<()> {
->>>>>>> c6c3f129
+    async fn operations_scope() -> anyhow::Result<()> {
         let cfg = TestServerConfig::default();
         cfg.fill_database().await?;
 
