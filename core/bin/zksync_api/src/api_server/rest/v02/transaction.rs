//! Transactions part of API implementation.

// Built-in uses

// External uses
use actix_web::{
    web::{self, Json},
    Scope,
};

// Workspace uses
use zksync_api_types::{
    v02::transaction::{
        ApiTxBatch, IncomingTxBatch, L1Receipt, L1Transaction, Receipt, SubmitBatchResponse,
        Toggle2FA, Toggle2FAResponse, Transaction, TransactionData, TxData, TxHashSerializeWrapper,
        TxInBlockStatus,
    },
    PriorityOpLookupQuery, TxWithSignature,
};
use zksync_types::{tx::TxHash, EthBlockId};

// Local uses
use super::{error::Error, response::ApiResult};
use crate::api_server::tx_sender::{SubmitError, TxSender};

/// Shared data between `api/v0.2/transactions` endpoints.
#[derive(Clone)]
struct ApiTransactionData {
    tx_sender: TxSender,
}

impl ApiTransactionData {
    fn new(tx_sender: TxSender) -> Self {
        Self { tx_sender }
    }

    async fn tx_status(&self, tx_hash: TxHash) -> Result<Option<Receipt>, Error> {
        let mut storage = self
            .tx_sender
            .pool
            .access_storage()
            .await
            .map_err(Error::storage)?;
        if let Some(receipt) = storage
            .chain()
            .operations_ext_schema()
            .tx_receipt_api_v02(tx_hash.as_ref())
            .await
            .map_err(Error::storage)?
        {
            Ok(Some(receipt))
        } else if let Some(op) = self
            .tx_sender
            .core_api_client
            .get_unconfirmed_op(PriorityOpLookupQuery::ByAnyHash(tx_hash))
            .await
            .map_err(Error::core_api)?
        {
            Ok(Some(Receipt::L1(L1Receipt {
                status: TxInBlockStatus::Queued,
                eth_block: EthBlockId(op.eth_block),
                rollup_block: None,
                id: op.serial_id,
            })))
        } else {
            Ok(None)
        }
    }

    async fn tx_data(&self, tx_hash: TxHash) -> Result<Option<TxData>, Error> {
        let mut storage = self
            .tx_sender
            .pool
            .access_storage()
            .await
            .map_err(Error::storage)?;
        if let Some(data) = storage
            .chain()
            .operations_ext_schema()
            .tx_data_api_v02(tx_hash.as_ref())
            .await
            .map_err(Error::storage)?
        {
            Ok(Some(data))
        } else if let Some(op) = self
            .tx_sender
            .core_api_client
            .get_unconfirmed_op(PriorityOpLookupQuery::ByAnyHash(tx_hash))
            .await
            .map_err(Error::core_api)?
        {
            let tx_hash = op.tx_hash();
            let tx = Transaction {
                tx_hash,
                block_number: None,
                op: TransactionData::L1(L1Transaction::from_pending_op(
                    op.data,
                    op.eth_hash,
                    op.serial_id,
                    tx_hash,
                )),
                status: TxInBlockStatus::Queued,
                fail_reason: None,
                created_at: None,
                batch_id: None,
            };

            Ok(Some(TxData {
                tx,
                eth_signature: None,
            }))
        } else {
            Ok(None)
        }
    }

    async fn get_batch(&self, batch_hash: TxHash) -> Result<Option<ApiTxBatch>, Error> {
        let mut storage = self
            .tx_sender
            .pool
            .access_storage()
            .await
            .map_err(Error::storage)?;
        storage
            .chain()
            .operations_ext_schema()
            .get_batch_info(batch_hash)
            .await
            .map_err(Error::storage)
    }
}

// Server implementation

async fn tx_status(
    data: web::Data<ApiTransactionData>,
    tx_hash: web::Path<TxHash>,
) -> ApiResult<Option<Receipt>> {
    data.tx_status(*tx_hash).await.into()
}

async fn tx_data(
    data: web::Data<ApiTransactionData>,
    tx_hash: web::Path<TxHash>,
) -> ApiResult<Option<TxData>> {
    data.tx_data(*tx_hash).await.into()
}

async fn submit_tx(
    data: web::Data<ApiTransactionData>,
    Json(body): Json<TxWithSignature>,
) -> ApiResult<TxHashSerializeWrapper> {
    let tx_hash = data
        .tx_sender
        .submit_tx(body.tx, body.signature, None)
<<<<<<< HEAD
        .await
        .map_err(Error::from);
=======
        .await;

    if let Err(err) = &tx_hash {
        let err_label = match err {
            SubmitError::IncorrectTx(err) => err.clone(),
            SubmitError::TxAdd(err) => err.to_string(),
            _ => "other".to_string(),
        };
        let labels = vec![("stage", "api".to_string()), ("error", err_label)];
        metrics::increment_counter!("rejected_txs", &labels);
    }
>>>>>>> bb9d9bb1

    let tx_hash = tx_hash.map_err(Error::from);
    tx_hash.map(TxHashSerializeWrapper).into()
}

async fn submit_batch(
    data: web::Data<ApiTransactionData>,
    Json(body): Json<IncomingTxBatch>,
) -> ApiResult<SubmitBatchResponse> {
    let response = data
        .tx_sender
        .submit_txs_batch(body.txs, body.signature, None)
<<<<<<< HEAD
        .await
        .map_err(Error::from);
=======
        .await;

    if let Err(err) = &response {
        let err_label = match err {
            SubmitError::IncorrectTx(err) => err.clone(),
            SubmitError::TxAdd(err) => err.to_string(),
            _ => "other".to_string(),
        };
        let labels = vec![("stage", "api".to_string()), ("error", err_label)];
        metrics::increment_counter!("rejected_txs", &labels);
    }

    let response = response.map_err(Error::from);
>>>>>>> bb9d9bb1
    response.into()
}

async fn toggle_2fa(
    data: web::Data<ApiTransactionData>,
    Json(toggle_2fa): Json<Toggle2FA>,
) -> ApiResult<Toggle2FAResponse> {
    let response = data
        .tx_sender
        .toggle_2fa(toggle_2fa)
        .await
        .map_err(Error::from);

    response.into()
}

async fn get_batch(
    data: web::Data<ApiTransactionData>,
    batch_hash: web::Path<TxHash>,
) -> ApiResult<Option<ApiTxBatch>> {
    data.get_batch(*batch_hash).await.into()
}

pub fn api_scope(tx_sender: TxSender) -> Scope {
    let data = ApiTransactionData::new(tx_sender);

    web::scope("transactions")
        .app_data(web::Data::new(data))
        .route("", web::post().to(submit_tx))
        .route("{tx_hash}", web::get().to(tx_status))
        .route("{tx_hash}/data", web::get().to(tx_data))
        .route("/batches", web::post().to(submit_batch))
        .route("/batches/{batch_hash}", web::get().to(get_batch))
        .route("/toggle2FA", web::post().to(toggle_2fa))
}

#[cfg(test)]
mod tests {
    use super::*;
    use crate::{
        api_server::rest::v02::{
            test_utils::{
                deserialize_response_result, dummy_fee_ticker, dummy_sign_verifier,
                TestServerConfig, TestTransactions,
            },
            SharedData,
        },
        core_api_client::CoreApiClient,
    };
    use actix_web::App;
    use chrono::Utc;
    use std::str::FromStr;
    use zksync_api_types::v02::{
        transaction::{L2Receipt, TxHashSerializeWrapper},
        ApiVersion,
    };
    use zksync_types::{
        tokens::Token,
        tx::{
            EthBatchSignData, EthBatchSignatures, PackedEthSignature, TxEthSignature,
            TxEthSignatureVariant,
        },
        BlockNumber, SignedZkSyncTx, TokenId, TokenKind,
    };

    fn submit_txs_loopback() -> (CoreApiClient, actix_test::TestServer) {
        async fn send_tx(_tx: Json<SignedZkSyncTx>) -> Json<Result<(), ()>> {
            Json(Ok(()))
        }

        async fn send_txs_batch(
            _txs: Json<(Vec<SignedZkSyncTx>, Vec<TxEthSignature>)>,
        ) -> Json<Result<(), ()>> {
            Json(Ok(()))
        }

        async fn get_unconfirmed_op(_query: Json<PriorityOpLookupQuery>) -> Json<Option<()>> {
            Json(None)
        }

        let server = actix_test::start(move || {
            App::new()
                .route("new_tx", web::post().to(send_tx))
                .route("new_txs_batch", web::post().to(send_txs_batch))
                .route("unconfirmed_op", web::post().to(get_unconfirmed_op))
        });

        let url = server.url("").trim_end_matches('/').to_owned();

        (CoreApiClient::new(url), server)
    }

    #[actix_rt::test]
    #[cfg_attr(
        not(feature = "api_test"),
        ignore = "Use `zk test rust-api` command to perform this test"
    )]
    async fn transactions_scope() -> anyhow::Result<()> {
        let (core_client, core_server) = submit_txs_loopback();

        let cfg = TestServerConfig::default();
        cfg.fill_database().await?;

        let shared_data = SharedData {
            net: cfg.config.chain.eth.network,
            api_version: ApiVersion::V02,
        };
        let (client, server) = cfg.start_server(
            move |cfg: &TestServerConfig| {
                api_scope(TxSender::with_client(
                    core_client.clone(),
                    cfg.pool.clone(),
                    dummy_sign_verifier(),
                    dummy_fee_ticker(&[]),
                    &cfg.config.api.common,
                ))
            },
            Some(shared_data),
        );

        let tx = TestServerConfig::gen_zk_txs(100_u64).txs[0].0.clone();
        let response = client
            .submit_tx(tx.clone(), TxEthSignatureVariant::Single(None))
            .await?;
        let tx_hash: TxHash = deserialize_response_result(response)?;
        assert_eq!(tx.hash(), tx_hash);

        let TestTransactions { acc, txs } = TestServerConfig::gen_zk_txs(1_00);
        let eth = Token::new(TokenId(0), Default::default(), "ETH", 18, TokenKind::ERC20);
        let (good_batch, expected_tx_hashes): (Vec<_>, Vec<_>) = txs
            .into_iter()
            .map(|(tx, _op)| {
                let tx_hash = tx.hash();
                (
                    TxWithSignature {
                        tx,
                        signature: TxEthSignatureVariant::Single(None),
                    },
                    tx_hash,
                )
            })
            .unzip();
        let expected_batch_hash = TxHash::batch_hash(&expected_tx_hashes);
        let expected_response = SubmitBatchResponse {
            transaction_hashes: expected_tx_hashes
                .into_iter()
                .map(TxHashSerializeWrapper)
                .collect(),
            batch_hash: expected_batch_hash,
        };

        let txs = good_batch
            .iter()
            .zip(std::iter::repeat(eth))
            .map(|(tx, token)| (tx.tx.clone(), token, tx.tx.account()))
            .collect::<Vec<_>>();
        let batch_signature = {
            let eth_private_key = acc
                .try_get_eth_private_key()
                .expect("Should have ETH private key");
            let batch_message = EthBatchSignData::get_batch_sign_message(txs);
            let eth_sig = PackedEthSignature::sign(eth_private_key, &batch_message).unwrap();
            let single_signature = TxEthSignature::EthereumSignature(eth_sig);

            EthBatchSignatures::Single(single_signature)
        };

        let response = client
            .submit_batch(good_batch.clone(), Some(batch_signature))
            .await?;
        let submit_batch_response: SubmitBatchResponse = deserialize_response_result(response)?;
        assert_eq!(submit_batch_response, expected_response);

        {
            let mut storage = cfg.pool.access_storage().await?;
            let txs: Vec<_> = good_batch
                .into_iter()
                .map(|tx| SignedZkSyncTx {
                    tx: tx.tx,
                    eth_sign_data: None,
                    created_at: Utc::now(),
                })
                .collect();
            storage
                .chain()
                .mempool_schema()
                .insert_batch(&txs, Vec::new())
                .await?;
        };

        let response = client.get_batch(submit_batch_response.batch_hash).await?;
        let batch: ApiTxBatch = deserialize_response_result(response)?;
        assert_eq!(batch.batch_hash, submit_batch_response.batch_hash);
        assert_eq!(
            batch.transaction_hashes,
            submit_batch_response.transaction_hashes
        );
        assert_eq!(batch.batch_status.last_state, TxInBlockStatus::Queued);

        let tx_hash = {
            let mut storage = cfg.pool.access_storage().await?;

            let transactions = storage
                .chain()
                .block_schema()
                .get_block_transactions(BlockNumber(1))
                .await?;

            TxHash::from_str(&transactions[0].tx_hash).unwrap()
        };
        let response = client.tx_status(tx_hash).await?;
        let tx_status: Receipt = deserialize_response_result(response)?;
        let expected_tx_status = Receipt::L2(L2Receipt {
            tx_hash,
            rollup_block: Some(BlockNumber(1)),
            status: TxInBlockStatus::Finalized,
            fail_reason: None,
        });
        assert_eq!(tx_status, expected_tx_status);

        let response = client.tx_data(tx_hash).await?;
        let tx_data: Option<TxData> = deserialize_response_result(response)?;
        assert_eq!(tx_data.unwrap().tx.tx_hash, tx_hash);

        let pending_tx_hash = {
            let mut storage = cfg.pool.access_storage().await?;

            let tx = TestServerConfig::gen_zk_txs(1_u64).txs[0].0.clone();
            let tx_hash = tx.hash();
            storage
                .chain()
                .mempool_schema()
                .insert_tx(&SignedZkSyncTx {
                    tx,
                    eth_sign_data: None,
                    created_at: Utc::now(),
                })
                .await?;

            tx_hash
        };
        let response = client.tx_status(pending_tx_hash).await?;
        let tx_status: Receipt = deserialize_response_result(response)?;
        let expected_tx_status = Receipt::L2(L2Receipt {
            tx_hash: pending_tx_hash,
            rollup_block: None,
            status: TxInBlockStatus::Queued,
            fail_reason: None,
        });
        assert_eq!(tx_status, expected_tx_status);

        let response = client.tx_data(pending_tx_hash).await?;
        let tx_data: Option<TxData> = deserialize_response_result(response)?;
        assert_eq!(tx_data.unwrap().tx.tx_hash, pending_tx_hash);

        let tx = TestServerConfig::gen_zk_txs(1_u64).txs[0].0.clone();
        let response = client.tx_data(tx.hash()).await?;
        let tx_data: Option<TxData> = deserialize_response_result(response)?;
        assert!(tx_data.is_none());

        server.stop().await;
        core_server.stop().await;
        Ok(())
    }
}<|MERGE_RESOLUTION|>--- conflicted
+++ resolved
@@ -153,10 +153,6 @@
     let tx_hash = data
         .tx_sender
         .submit_tx(body.tx, body.signature, None)
-<<<<<<< HEAD
-        .await
-        .map_err(Error::from);
-=======
         .await;
 
     if let Err(err) = &tx_hash {
@@ -168,7 +164,6 @@
         let labels = vec![("stage", "api".to_string()), ("error", err_label)];
         metrics::increment_counter!("rejected_txs", &labels);
     }
->>>>>>> bb9d9bb1
 
     let tx_hash = tx_hash.map_err(Error::from);
     tx_hash.map(TxHashSerializeWrapper).into()
@@ -181,10 +176,6 @@
     let response = data
         .tx_sender
         .submit_txs_batch(body.txs, body.signature, None)
-<<<<<<< HEAD
-        .await
-        .map_err(Error::from);
-=======
         .await;
 
     if let Err(err) = &response {
@@ -198,7 +189,6 @@
     }
 
     let response = response.map_err(Error::from);
->>>>>>> bb9d9bb1
     response.into()
 }
 
