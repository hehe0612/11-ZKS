//! `eth_sender` module is capable of synchronizing the operations
//! occurring in `ZKSync` with the Ethereum blockchain by creating
//! transactions from the operations, sending them and ensuring that
//! every transaction is executed successfully and confirmed.

// Built-in deps
use std::collections::VecDeque;
use std::time::{Duration, Instant};
// External uses
use tokio::{task::JoinHandle, time};
use web3::{
    contract::Options,
    types::{TransactionReceipt, H256, U256},
};

// Workspace uses
use zksync_config::{ETHSenderConfig, ZkSyncConfig};
use zksync_eth_client::{EthereumGateway, SignedCallResult};
use zksync_storage::ConnectionPool;
use zksync_types::{
    config,
    ethereum::{ETHOperation, OperationType},
    gas_counter::GasCounter,
    Action, Operation,
};
// Local uses
use self::{
    database::{Database, DatabaseInterface},
    gas_adjuster::GasAdjuster,
    transactions::*,
    tx_queue::{TxData, TxQueue, TxQueueBuilder},
};

mod database;
mod gas_adjuster;
mod transactions;
mod tx_queue;

#[cfg(test)]
mod tests;

/// Wait this amount of time if we hit rate limit on infura https://infura.io/docs/ethereum/json-rpc/ratelimits
const RATE_LIMIT_BACKOFF_PERIOD: Duration = Duration::from_secs(30);
/// Rate limit error will contain this response code
const RATE_LIMIT_HTTP_CODE: &str = "429";

/// `TxCheckMode` enum determines the policy on the obtaining the tx status.
/// The latest sent transaction can be pending (we're still waiting for it),
/// but if there is more than one tx for some Ethereum operation, it means that we
/// already know that these transactions were considered stuck. Thus, lack of
/// response (either successful or unsuccessful) for any of the old txs means
/// that this transaction is still stuck.
#[derive(Debug, Clone, PartialEq)]
enum TxCheckMode {
    /// Mode for the latest sent tx (pending state is allowed).
    Latest,
    /// Mode for the latest sent tx (pending state is not allowed).
    Old,
}

/// `ETHSender` is a structure capable of anchoring
/// the ZKSync operations to the Ethereum blockchain.
///
/// # Description
///
/// The essential part of this structure is an event loop (which is supposed to be run
/// in a separate thread), which obtains the operations to commit through the channel,
/// and then commits them to the Ethereum, ensuring that all the transactions are
/// successfully included in blocks and executed.
///
/// Also `ETHSender` preserves the order of operations: it guarantees that operations
/// are committed in FIFO order, meaning that until the older operation of certain type (e.g.
/// `commit`) will always be committed before the newer one.
///
/// However, multiple transaction can be "in flight" at the same time, see "Concurrent transaction
/// sending" section for details.
///
/// # Transaction sending policy
///
/// The goal is to handle stuck transactions.
///
/// When we try to commit operation to ETH, we select nonce, gas price, sign
/// transaction and watch for its confirmations.
///
/// If transaction is not confirmed for a while, we increase the gas price and do the same, but we
/// keep the list of all sent transaction hashes for one particular operations, since we can't be
/// sure which one will be committed; thus we have to track all of them.
///
/// Note: make sure to save signed tx to db before sending it to ETH, this way we can be sure
/// that state is always recoverable.
///
/// # Concurrent transaction sending
///
/// `ETHSender` supports sending multiple transaction to the Ethereum at the same time.
/// This can be configured by the constructor `max_txs_in_flight` parameter. The order of
/// transaction is still guaranteed to be preserved, since every sent tx has the assigned nonce
/// which makes it impossible to get sent transactions committed out of order.
///
/// Internally order of the transaction is determined by the underlying `TxQueue`, which provides
/// transactions to send for `ETHSender` according to the following priority:
///
/// 1. Verify operations (only if the corresponding commit operation was sent)
/// 2. Withdraw operations (only if both commit/verify for the same block operations were sent).
/// 3. Commit operations.
///
/// # Failure policy
///
/// By default, `ETHSender` expects no transactions to fail, and thus upon a failure it will
/// report the incident to the log and then panic to prevent continue working in a probably
/// erroneous conditions. Failure handling policy is determined by a corresponding callback,
/// which can be changed if needed.
struct ETHSender<DB: DatabaseInterface> {
    /// Ongoing operations queue.
    ongoing_ops: VecDeque<ETHOperation>,
    /// Connection to the database.
    db: DB,
    /// Ethereum intermediator.
    ethereum: EthereumGateway,
    /// Queue for ordered transaction processing.
    tx_queue: TxQueue,
    /// Utility for managing the gas price for transactions.
    gas_adjuster: GasAdjuster<DB>,
    /// Settings for the `ETHSender`.
    options: ETHSenderConfig,
}

impl<DB: DatabaseInterface> ETHSender<DB> {
    pub async fn new(options: ETHSenderConfig, db: DB, ethereum: EthereumGateway) -> Self {
        let mut connection = db
            .acquire_connection()
            .await
            .expect("Unable to connect to DB");

        let (ongoing_ops, unprocessed_ops) = db
            .restore_state(&mut connection)
            .await
            .expect("Can't restore state");

        let stats = db
            .load_stats(&mut connection)
            .await
            .expect("Failed loading ETH operations stats");

        let tx_queue = TxQueueBuilder::new(options.sender.max_txs_in_flight as usize)
            .with_sent_pending_txs(ongoing_ops.len())
            .with_commit_operations_count(stats.commit_ops)
            .with_verify_operations_count(stats.verify_ops)
            .with_withdraw_operations_count(stats.withdraw_ops)
            .build();

        let gas_adjuster = GasAdjuster::new(&db).await;

        drop(connection);
        let mut sender = Self {
            ethereum,
            ongoing_ops,
            db,
            tx_queue,
            gas_adjuster,
            options,
        };

        // Add all the unprocessed operations to the queue.
        for operation in unprocessed_ops {
            vlog::info!(
                "Adding unprocessed ZKSync operation <id {}; action: {}; block: {}> to queue",
                operation.id.expect("ID must be set"),
                operation.action.to_string(),
                *operation.block.block_number
            );
            sender.add_operation_to_queue(operation);
        }

        sender
    }

    /// Main routine of `ETHSender`.
    pub async fn run(mut self) {
        loop {
            time::timeout(
                self.options.sender.tx_poll_period(),
                self.load_new_operations(),
            )
            .await
            .unwrap_or_default();

            if self.options.sender.is_enabled {
                // ...and proceed them.
                self.proceed_next_operations().await;
                // Update the gas adjuster to maintain the up-to-date max gas price limit.
                self.gas_adjuster
                    .keep_updated(&self.ethereum, &self.db)
                    .await;
            }
        }
    }

    /// Gets the incoming operations from the database and adds them to the
    /// transactions queue.
    async fn load_new_operations(&mut self) {
        let start = Instant::now();
        let mut connection = match self.db.acquire_connection().await {
            Ok(connection) => connection,
            Err(err) => {
                vlog::warn!("Unable to connect to the database: {}", err);
                return;
            }
        };

        let new_operations = self
            .db
            .load_new_operations(&mut connection)
            .await
            .unwrap_or_else(|err| {
                vlog::warn!("Unable to load new operations from the database: {}", err);
                Vec::new()
            });
        drop(connection);

        for operation in new_operations {
            self.add_operation_to_queue(operation);
        }

        metrics::histogram!("eth_sender.load_new_operations", start.elapsed());
    }

    /// This method does two main things:
    ///
    /// 1. Pops all the available transactions from the `TxQueue` and sends them.
    /// 2. Sifts all the ongoing operations, filtering the completed ones and
    ///   managing the rest (e.g. by sending a supplement txs for stuck operations).
    async fn proceed_next_operations(&mut self) {
        let start = Instant::now();
        // Queue for storing all the operations that were not finished at this iteration.
        let mut new_ongoing_ops = VecDeque::new();

        while let Some(tx) = self.tx_queue.pop_front() {
            if let Err(e) = self.initialize_operation(tx.clone()).await {
                Self::process_error(e).await;
                // Return the unperformed operation to the queue, since failing the
                // operation initialization means that it was not stored in the database.
                self.tx_queue.return_popped(tx);
            }
        }

        // Commit the next operations (if any).
        while let Some(mut current_op) = self.ongoing_ops.pop_front() {
            // We perform a commitment step here. In case of error, we suppose that this is some
            // network issue which won't appear the next time, so we report the situation to the
            // log and consider the operation pending (meaning that we won't process it on this
            // step, but will try to do so on the next one).
            let commitment = match self.perform_commitment_step(&mut current_op).await {
                Ok(commitment) => commitment,
                Err(e) => {
                    Self::process_error(e).await;
                    OperationCommitment::Pending
                }
            };

            match commitment {
                OperationCommitment::Committed => {
                    // Free a slot for the next tx in the queue.
                    self.tx_queue.report_commitment();

                    if current_op.is_verify() {
                        let sync_op = current_op.clone().op.expect("Should be verify operation");
                        // Number of times to call `completeWithdrawals` on the contract.
                        // Value is equal to the number of withdrawals in the block divide by the maximum number of calls, rounded up.
                        let number_complete_withdrawals_calls =
                            (sync_op.block.get_withdrawals_count() - 1
                                + config::MAX_WITHDRAWALS_TO_COMPLETE_IN_A_CALL as usize)
                                / config::MAX_WITHDRAWALS_TO_COMPLETE_IN_A_CALL as usize;

                        if number_complete_withdrawals_calls > 0 {
                            // Complete pending withdrawals after each verify.
                            self.add_complete_withdrawals_to_queue(
                                number_complete_withdrawals_calls,
                                sync_op,
                            );
                        }
                    }
                }
                OperationCommitment::Pending => {
                    // Poll this operation on the next iteration.
                    new_ongoing_ops.push_back(current_op);
                }
            }
        }

        assert!(
            self.ongoing_ops.is_empty(),
            "Ongoing ops queue should be empty after draining"
        );

        // Store the ongoing operations for the next round.
        self.ongoing_ops = new_ongoing_ops;
        metrics::histogram!("eth_sender.proceed_next_operations", start.elapsed());
    }

    async fn process_error(err: anyhow::Error) {
        vlog::warn!("Error while trying to complete uncommitted op: {}", err);
        if err.to_string().contains(RATE_LIMIT_HTTP_CODE) {
            vlog::warn!(
                "Received rate limit response, waiting for {}s",
                RATE_LIMIT_BACKOFF_PERIOD.as_secs()
            );
            // This metric is needed to track how much time is spent in backoff mode
            // and trigger grafana alerts
            metrics::histogram!("eth_sender.backoff_mode", RATE_LIMIT_BACKOFF_PERIOD);
            time::delay_for(RATE_LIMIT_BACKOFF_PERIOD).await;
        }
    }

    /// Stores the new operation in the database and sends the corresponding transaction.
    async fn initialize_operation(&mut self, tx: TxData) -> anyhow::Result<()> {
        let current_block = self.ethereum.block_number().await?;
        let deadline_block = self.get_deadline_block(current_block.as_u64());
        let gas_price = self
            .gas_adjuster
            .get_gas_price(&self.ethereum, None)
            .await?;

        let mut connection = self.db.acquire_connection().await?;
        let mut transaction = connection.start_transaction().await?;

        // let (new_op, signed_tx) = self.db.transaction(|| {
        let (new_op, signed_tx) = {
            // First, we should store the operation in the database and obtain the assigned
            // operation ID and nonce. Without them we won't be able to sign the transaction.
            let assigned_data = self
                .db
                .save_new_eth_tx(
                    &mut transaction,
                    tx.op_type,
                    Some(tx.operation.clone()),
                    deadline_block as i64,
                    gas_price,
                    tx.raw.clone(),
                )
                .await?;

            let mut new_op = ETHOperation {
                id: assigned_data.id,
                op_type: tx.op_type,
                op: Some(tx.operation),
                nonce: assigned_data.nonce,
                last_deadline_block: deadline_block,
                last_used_gas_price: gas_price,
                used_tx_hashes: vec![], // No hash yet, will be added below.
                encoded_tx_data: tx.raw,
                confirmed: false,
                final_hash: None,
            };

            // Sign the transaction.
            let signed_tx = Self::sign_new_tx(&self.ethereum, &new_op).await?;

            // With signed tx, update the hash in the operation entry and in the db.
            new_op.used_tx_hashes.push(signed_tx.hash);
            self.db
                .add_hash_entry(&mut transaction, new_op.id, &signed_tx.hash)
                .await?;

            (new_op, signed_tx)
        };

        // We should store the operation as `ongoing` **before** sending it as well,
        // so if sending will fail, we won't forget about it.
        self.ongoing_ops.push_back(new_op.clone());

        // After storing all the tx data in the database, we can finally send the tx.
        vlog::info!(
            "Sending new tx: [ETH Operation <id: {}, type: {:?}>. ETH tx: {}. ZKSync operation: {}]",
            new_op.id, new_op.op_type, self.eth_tx_description(&signed_tx), self.zksync_operation_description(&new_op),
        );
        if let Err(e) = self.ethereum.send_raw_tx(signed_tx.raw_tx).await {
            // Sending tx error is not critical: this will result in transaction being considered stuck,
            // and resent. We can't do anything about this failure either, since it's most probably is not
            // related to the node logic, so we just log this error and pretend to have this operation
            // processed.
<<<<<<< HEAD
            log::warn!("Error while sending the operation: {}", e);
        };
=======
            vlog::warn!("Error while sending the operation: {}", e);
        });
>>>>>>> 00430aa2

        transaction.commit().await?;

        Ok(())
    }

    /// Helper method to obtain the string representation of the Ethereum transaction.
    /// Intended to be used for log entries.
    fn eth_tx_description(&self, tx: &SignedCallResult) -> String {
        // Gas price in gwei (wei / 10^9).
        let gas_price = tx.gas_price / (1_000_000_000);
        format!(
            "<hash: {:#x}; gas price: {} gwei; nonce: {}>",
            tx.hash, gas_price, tx.nonce
        )
    }

    /// Helper method to obtain the string representation of the zkSync operation.
    /// Intended to be used for log entries.
    fn zksync_operation_description(&self, operation: &ETHOperation) -> String {
        if let Some(op) = &operation.op {
            format!(
                "<id {}; action: {}; block: {}>",
                op.id.expect("ID must be set"),
                op.action.to_string(),
                *op.block.block_number
            )
        } else {
            "<not applicable>".into()
        }
    }

    /// Handles the ongoing operation by checking its state and doing the following:
    /// - If the transaction is either pending or completed, stops the execution (as
    ///   there is nothing to do with the operation yet).
    /// - If the transaction is stuck, sends a supplement transaction for it.
    /// - If the transaction is failed, handles the failure according to the failure
    ///   processing policy.
    async fn perform_commitment_step(
        &mut self,
        op: &mut ETHOperation,
    ) -> anyhow::Result<OperationCommitment> {
        let start = Instant::now();
        assert!(
            !op.used_tx_hashes.is_empty(),
            "OperationETHState should have at least one transaction"
        );

        let current_block = self.ethereum.block_number().await?;

        // Check statuses of existing transactions.
        // Go through every transaction in a loop. We will exit this method early
        // if there will be discovered a pending or successfully committed transaction.
        for (idx, tx_hash) in op.used_tx_hashes.iter().enumerate() {
            let mode = if idx == op.used_tx_hashes.len() - 1 {
                TxCheckMode::Latest
            } else {
                TxCheckMode::Old
            };

            match self
                .check_transaction_state(mode, op, *tx_hash, current_block.as_u64())
                .await?
            {
                TxCheckOutcome::Pending => {
                    // Transaction is pending, nothing to do yet.
                    return Ok(OperationCommitment::Pending);
                }
                TxCheckOutcome::Committed => {
                    let mut connection = self.db.acquire_connection().await?;
                    let mut transaction = connection.start_transaction().await?;

                    // While transactions are sent in order, has to be processed in order due to nonce,
                    // and checked for commitment also in the same order, we still must check that previous
                    // operation was confirmed.
                    //
                    // Consider the following scenario:
                    // 1. Two Verify operations are sent to the Ethereum and included into one block.
                    // 2. We start checking sent operations in a loop.
                    // 3. First operation is considered pending, due to not having enough confirmations.
                    // 4. After check, a new Ethereum block is created.
                    // 5. Later in the loop we check the second Verify operation, and it's considered committed.
                    // 6. State is updated according to operation Verify#2.
                    // 7. On the next round, Verify#1 is also considered confirmed.
                    // 8. State is updated according to operation Verify#1, and likely some data is overwritten.
                    //
                    // For commit operations consequences aren't that drastic, but still it's not correct to confirm
                    // operations out of order.
                    if !self
                        .db
                        .is_previous_operation_confirmed(&mut transaction, &op)
                        .await?
                    {
                        vlog::info!("ETH Operation <id: {}> is confirmed ahead of time, considering it pending for now", op.id);
                        return Ok(OperationCommitment::Pending);
                    }

                    vlog::info!(
                        "Confirmed: [ETH Operation <id: {}, type: {:?}>. Tx hash: <{:#x}>. ZKSync operation: {}]",
                        op.id, op.op_type, tx_hash, self.zksync_operation_description(op),
                    );
                    self.db
                        .confirm_operation(&mut transaction, tx_hash, op)
                        .await?;
                    transaction.commit().await?;
                    return Ok(OperationCommitment::Committed);
                }
                TxCheckOutcome::Stuck => {
                    // We do nothing for a stuck transaction. If this will be
                    // the last entry of the list, a new tx will be sent.
                }
                TxCheckOutcome::Failed(receipt) => {
                    vlog::warn!(
                        "ETH transaction failed: tx: {:#x}, op_type: {:?}, op: {:?}; tx_receipt: {:#?} ",
                        tx_hash,
                        op.op_type,
                        op.op,
                        receipt,
                    );
                    // Process the failure according to the chosen policy.
                    self.failure_handler(&receipt).await;
                }
            }
        }

        // Reaching this point will mean that the latest transaction got stuck.
        // We should create another tx based on it, and send it.
        let deadline_block = self.get_deadline_block(current_block.as_u64());
        // Raw tx contents are the same for every transaction, so we just
        // create a new one from the old one with updated parameters.
        let new_tx = self.create_supplement_tx(deadline_block, op).await?;
        // New transaction should be persisted in the DB *before* sending it.

        let mut connection = self.db.acquire_connection().await?;
        let mut transaction = connection.start_transaction().await?;
        self.db
            .update_eth_tx(
                &mut transaction,
                op.id,
                deadline_block as i64,
                new_tx.gas_price,
            )
            .await?;
        self.db
            .add_hash_entry(&mut transaction, op.id, &new_tx.hash)
            .await?;

        vlog::info!(
            "Stuck tx processing: sending tx for op, eth_op_id: {}; ETH tx: {}",
            op.id,
            self.eth_tx_description(&new_tx),
        );
        let hash = self.ethereum.send_raw_tx(new_tx.raw_tx.clone()).await?;
        anyhow::ensure!(
            hash == new_tx.hash,
            "Hash from signer and Ethereum node mismatch"
        );

        transaction.commit().await?;

        metrics::histogram!("eth_sender.perform_commitment_step", start.elapsed());
        Ok(OperationCommitment::Pending)
    }

    /// Handles a transaction execution failure by reporting the issue to the log
    /// and terminating the node.
    async fn failure_handler(&self, receipt: &TransactionReceipt) -> ! {
        vlog::error!(
            "Ethereum transaction unexpectedly failed. Receipt: {:#?}",
            receipt
        );
<<<<<<< HEAD
        if let Ok(Some(reason)) = self.ethereum.failure_reason(receipt.transaction_hash).await {
            log::error!("Failure reason for Ethereum tx: {:#?}", reason);
=======
        if let Some(reason) = self.ethereum.failure_reason(receipt.transaction_hash).await {
            vlog::error!("Failure reason for Ethereum tx: {:#?}", reason);
>>>>>>> 00430aa2
        } else {
            vlog::error!("Unable to receive failure reason for Ethereum tx");
        }
        panic!("Cannot operate after unexpected TX failure");
    }

    /// Helper method encapsulating the logic of determining the next deadline block.
    fn get_deadline_block(&self, current_block: u64) -> u64 {
        current_block + self.options.sender.expected_wait_time_block
    }

    /// Looks up for a transaction state on the Ethereum chain
    /// and reduces it to the simpler `TxCheckOutcome` report.
    async fn check_transaction_state(
        &self,
        mode: TxCheckMode,
        op: &ETHOperation,
        tx_hash: H256,
        current_block: u64,
    ) -> anyhow::Result<TxCheckOutcome> {
        let status = self.ethereum.get_tx_status(tx_hash).await?;

        let outcome = match status {
            // Successful execution.
            Some(status) if status.success => {
                // Check if transaction has enough confirmations.
                if status.confirmations >= self.options.sender.wait_confirmations {
                    TxCheckOutcome::Committed
                } else {
                    TxCheckOutcome::Pending
                }
            }
            // Non-successful execution, report the failure with details.
            Some(status) => {
                // Check if transaction has enough confirmations.
                if status.confirmations >= self.options.sender.wait_confirmations {
                    assert!(
                        status.receipt.is_some(),
                        "Receipt should exist for a failed transaction"
                    );

                    TxCheckOutcome::Failed(Box::new(status.receipt.unwrap()))
                } else {
                    TxCheckOutcome::Pending
                }
            }
            // Stuck transaction.
            None if op.is_stuck(current_block) => TxCheckOutcome::Stuck,
            // No status yet. If this is a latest transaction, it's pending.
            // For an old tx it means that it's still stuck.
            None => match mode {
                TxCheckMode::Latest => TxCheckOutcome::Pending,
                TxCheckMode::Old => TxCheckOutcome::Stuck,
            },
        };

        Ok(outcome)
    }

    /// Creates a new Ethereum operation.
    async fn sign_new_tx(
        ethereum: &EthereumGateway,
        op: &ETHOperation,
    ) -> anyhow::Result<SignedCallResult> {
        let tx_options = {
            // We set the gas limit for commit / verify operations as pre-calculated estimation.
            // This estimation is a higher bound based on a pre-calculated cost of every operation in the block.
            let gas_limit = Self::gas_limit_for_op(op);

            assert!(
                gas_limit > 0.into(),
                "Proposed gas limit for operation is 0; operation: {:?}",
                op
            );

            vlog::info!(
                "Gas limit for <ETH Operation id: {}> is {}",
                op.id,
                gas_limit
            );

            Options {
                nonce: Some(op.nonce),
                gas_price: Some(op.last_used_gas_price),
                gas: Some(gas_limit),
                ..Default::default()
            }
        };

        let signed_tx = ethereum
            .sign_prepared_tx(op.encoded_tx_data.clone(), tx_options)
            .await?;

        Ok(signed_tx)
    }

    /// Calculates the gas limit for transaction to be send, depending on the type of operation.
    fn gas_limit_for_op(op: &ETHOperation) -> U256 {
        match op.op_type {
            OperationType::Commit => {
                op.op
                    .as_ref()
                    .expect("No zkSync operation for Commit")
                    .block
                    .commit_gas_limit
            }
            OperationType::Verify => {
                op.op
                    .as_ref()
                    .expect("No zkSync operation for Verify")
                    .block
                    .verify_gas_limit
            }
            OperationType::Withdraw => GasCounter::complete_withdrawals_gas_limit(),
        }
    }

    /// Creates a new transaction for the existing Ethereum operation.
    /// This method is used to create supplement transactions instead of the stuck one.
    async fn create_supplement_tx(
        &mut self,
        deadline_block: u64,
        stuck_tx: &mut ETHOperation,
    ) -> anyhow::Result<SignedCallResult> {
        let tx_options = self.tx_options_from_stuck_tx(stuck_tx).await?;

        let raw_tx = stuck_tx.encoded_tx_data.clone();
        let signed_tx = self.ethereum.sign_prepared_tx(raw_tx, tx_options).await?;

        stuck_tx.last_deadline_block = deadline_block;
        stuck_tx.last_used_gas_price = signed_tx.gas_price;
        stuck_tx.used_tx_hashes.push(signed_tx.hash);

        Ok(signed_tx)
    }

    /// Creates a new tx options from a stuck transaction, with updated gas amount
    /// and nonce.
    async fn tx_options_from_stuck_tx(
        &mut self,
        stuck_tx: &ETHOperation,
    ) -> anyhow::Result<Options> {
        let old_tx_gas_price = stuck_tx.last_used_gas_price;

        let new_gas_price = self
            .gas_adjuster
            .get_gas_price(&self.ethereum, Some(old_tx_gas_price))
            .await?;
        let nonce = stuck_tx.nonce;
        let gas_limit = Self::gas_limit_for_op(stuck_tx);

        assert!(
            gas_limit > 0.into(),
            "Proposed gas limit for (stuck) operation is 0; operation: {:?}",
            stuck_tx
        );

        vlog::info!(
            "Replacing tx: hash: {:#x}, old_gas: {}, new_gas: {}, used nonce: {}, gas limit: {}",
            stuck_tx.used_tx_hashes.last().unwrap(),
            old_tx_gas_price,
            new_gas_price,
            nonce,
            gas_limit,
        );

        Ok(Options::with(move |opt| {
            opt.gas_price = Some(new_gas_price);
            opt.nonce = Some(nonce);
            opt.gas = Some(gas_limit);
        }))
    }

    /// Encodes the operation data to the Ethereum tx payload (not signs it!).
    fn operation_to_raw_tx(&self, op: &Operation) -> Vec<u8> {
        match &op.action {
            Action::Commit => {
                let root = op.block.get_eth_encoded_root();

                let public_data = op.block.get_eth_public_data();
                vlog::debug!(
                    "public_data for block_number {}: {}",
                    *op.block.block_number,
                    hex::encode(&public_data)
                );

                let witness_data = op.block.get_eth_witness_data();
                vlog::debug!(
                    "witness_data for block {}: {}, {:?}",
                    *op.block.block_number,
                    hex::encode(&witness_data.0),
                    &witness_data.1
                );

                self.ethereum.encode_tx_data(
                    "commitBlock",
                    (
                        u64::from(*op.block.block_number),
                        u64::from(*op.block.fee_account),
                        vec![root],
                        public_data,
                        witness_data.0,
                        witness_data.1,
                    ),
                )
            }
            Action::Verify { proof } => {
                let block_number = op.block.block_number;
                let withdrawals_data = op.block.get_withdrawals_data();
                self.ethereum.encode_tx_data(
                    "verifyBlock",
                    (
                        u64::from(*block_number),
                        proof.proof.clone(),
                        withdrawals_data,
                    ),
                )
            }
        }
    }

    /// Encodes the zkSync operation to the tx payload and adds it to the queue.
    fn add_operation_to_queue(&mut self, op: Operation) {
        let raw_tx = self.operation_to_raw_tx(&op);
        let block_number = op.block.block_number;

        match &op.action {
            Action::Commit => {
                if self.tx_queue.commit_operation_exists(block_number) {
                    // Already added, do nothing.
                    return;
                }

                self.tx_queue.add_commit_operation(TxData::from_operation(
                    OperationType::Commit,
                    op.clone(),
                    raw_tx,
                ));
            }
            Action::Verify { .. } => {
                if self.tx_queue.verify_operation_exists(block_number) {
                    // Already added, do nothing.
                    return;
                }

                self.tx_queue.add_verify_operation(
                    *block_number as usize,
                    TxData::from_operation(OperationType::Verify, op.clone(), raw_tx),
                );
            }
        }

        vlog::info!(
            "Added ZKSync operation <id {}; action: {}; block: {}> to queue",
            op.id.expect("ID must be set"),
            op.action.to_string(),
            *op.block.block_number
        );
    }

    /// The same as `add_operation_to_queue`, but for the withdraw operation.
    fn add_complete_withdrawals_to_queue(&mut self, count: usize, operation: Operation) {
        assert!(
            count > 0,
            "Cannot store a non-positive number of withdrawals"
        );
        // function completeWithdrawals(uint32 _n) external {
        let raw_tx = self.ethereum.encode_tx_data(
            "completeWithdrawals",
            config::MAX_WITHDRAWALS_TO_COMPLETE_IN_A_CALL,
        );

        vlog::info!("Adding withdraw operation to queue");

        self.tx_queue.add_withdraw_operation(
            count,
            TxData::from_operation(OperationType::Withdraw, operation, raw_tx),
        );
    }
}

#[must_use]
pub fn run_eth_sender(pool: ConnectionPool, config: ZkSyncConfig) -> JoinHandle<()> {
    let client = EthereumGateway::from_config(&config);
    let db = Database::new(pool);

    tokio::spawn(async move {
        let eth_sender = ETHSender::new(config.eth_sender.clone(), db, client).await;

        eth_sender.run().await
    })
}<|MERGE_RESOLUTION|>--- conflicted
+++ resolved
@@ -378,13 +378,8 @@
             // and resent. We can't do anything about this failure either, since it's most probably is not
             // related to the node logic, so we just log this error and pretend to have this operation
             // processed.
-<<<<<<< HEAD
-            log::warn!("Error while sending the operation: {}", e);
+            vlog::warn!("Error while sending the operation: {}", e);
         };
-=======
-            vlog::warn!("Error while sending the operation: {}", e);
-        });
->>>>>>> 00430aa2
 
         transaction.commit().await?;
 
@@ -556,13 +551,8 @@
             "Ethereum transaction unexpectedly failed. Receipt: {:#?}",
             receipt
         );
-<<<<<<< HEAD
         if let Ok(Some(reason)) = self.ethereum.failure_reason(receipt.transaction_hash).await {
-            log::error!("Failure reason for Ethereum tx: {:#?}", reason);
-=======
-        if let Some(reason) = self.ethereum.failure_reason(receipt.transaction_hash).await {
             vlog::error!("Failure reason for Ethereum tx: {:#?}", reason);
->>>>>>> 00430aa2
         } else {
             vlog::error!("Unable to receive failure reason for Ethereum tx");
         }
