--- conflicted
+++ resolved
@@ -34,7 +34,6 @@
 use tokio::task::JoinHandle;
 
 // Workspace uses
-use zksync_config::ConfigurationOptions;
 use zksync_storage::ConnectionPool;
 use zksync_types::{
     mempool::{SignedTxVariant, SignedTxsBatch},
@@ -43,17 +42,13 @@
     TransferOp, TransferToNewOp, ZkSyncTx,
 };
 
+use zksync_config::configs::ZkSyncConfig;
 // Local uses
-<<<<<<< HEAD
-use crate::eth_watch::EthWatchRequest;
-use zksync_config::configs::ZkSyncConfig;
-=======
 use crate::{
     balancer::{Balancer, BuildBalancedItem},
     eth_watch::EthWatchRequest,
     wait_for_tasks,
 };
->>>>>>> 1a4d77d7
 
 #[derive(Debug, Clone, Copy, Serialize, Deserialize, Error)]
 pub enum TxAddError {
@@ -545,30 +540,30 @@
     tx_requests: mpsc::Receiver<MempoolTransactionRequest>,
     block_requests: mpsc::Receiver<MempoolBlocksRequest>,
     eth_watch_req: mpsc::Sender<EthWatchRequest>,
-<<<<<<< HEAD
     config: &ZkSyncConfig,
-=======
-    config: &ConfigurationOptions,
     number_of_mempool_transaction_handlers: u8,
     channel_capacity: usize,
->>>>>>> 1a4d77d7
 ) -> JoinHandle<()> {
     let config = config.clone();
     tokio::spawn(async move {
         let mempool_state = Arc::new(RwLock::new(MempoolState::restore_from_db(&db_pool).await));
         let max_block_size_chunks = *config
-            .available_block_chunk_sizes
+            .chain
+            .state_keeper
+            .block_chunk_sizes
             .iter()
             .max()
             .expect("failed to find max block chunks size");
-
         let mut tasks = vec![];
         let (balancer, handlers) = Balancer::new(
             MempoolTransactionsHandlerBuilder {
                 db_pool: db_pool.clone(),
                 mempool_state: mempool_state.clone(),
                 max_block_size_chunks,
-                max_number_of_withdrawals_per_block: config.max_number_of_withdrawals_per_block,
+                max_number_of_withdrawals_per_block: config
+                    .chain
+                    .eth
+                    .max_number_of_withdrawals_per_block,
             },
             tx_requests,
             number_of_mempool_transaction_handlers,
@@ -585,21 +580,7 @@
             mempool_state,
             requests: block_requests,
             eth_watch_req,
-<<<<<<< HEAD
-            max_block_size_chunks: *config
-                .chain
-                .state_keeper
-                .block_chunk_sizes
-                .iter()
-                .max()
-                .expect("failed to find max block chunks size"),
-            max_number_of_withdrawals_per_block: config
-                .chain
-                .eth
-                .max_number_of_withdrawals_per_block,
-=======
             max_block_size_chunks,
->>>>>>> 1a4d77d7
         };
         tasks.push(tokio::spawn(blocks_handler.run()));
         wait_for_tasks(tasks).await
