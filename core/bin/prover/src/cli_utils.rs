// Built-in deps
use std::time::Duration;
// External deps
use structopt::StructOpt;
// Workspace deps
use zksync_config::configs::ProverConfig as EnvProverConfig;
use zksync_utils::{get_env, parse_env};
// Local deps
use crate::{client, prover_work_cycle, ProverConfig, ProverImpl, ShutdownRequest};

fn api_client_from_env() -> client::ApiClient {
    let server_api_url = parse_env("API_PROVER_URL");
    let request_timout = Duration::from_secs(parse_env::<u64>("PROVER_PROVER_REQUEST_TIMEOUT"));
    let secret = get_env("API_PROVER_SECRET_AUTH");
    client::ApiClient::new(&server_api_url, request_timout, &secret)
}

#[derive(StructOpt)]
#[structopt(
    name = "zkSync operator node",
    author = "Matter Labs",
    rename_all = "snake_case"
)]
struct Opt {
    /// Name of the worker. Must be unique!
    #[structopt(index = 1)]
    worker_name: String,
}

pub async fn main_for_prover_impl<PROVER>()
where
    PROVER: ProverImpl + Send + Sync + 'static,
{
    let opt = Opt::from_args();
    let worker_name = opt.worker_name;

    // used env
    let prover_options = EnvProverConfig::from_env();
    let prover_config = <PROVER as ProverImpl>::Config::from_env();
    let api_client = api_client_from_env();
    let prover = PROVER::create_from_config(prover_config);

<<<<<<< HEAD
    env_logger::init();
=======
    vlog::init();
    const ABSENT_PROVER_ID: i32 = -1;
>>>>>>> 9bdf9140

    vlog::info!("creating prover, worker name: {}", worker_name);

    // Create client.

    let shutdown_request = ShutdownRequest::new();

    // Handle termination requests.
    {
        let shutdown_request = shutdown_request.clone();
        ctrlc::set_handler(move || {
            vlog::info!(
                "Termination signal received. It will be handled after the currently working round"
            );

<<<<<<< HEAD
=======
            if shutdown_request.prover_id() == ABSENT_PROVER_ID {
                vlog::warn!("Prover is not registered, shutting down immediately");
                std::process::exit(0);
            }

>>>>>>> 9bdf9140
            if shutdown_request.get() {
                vlog::warn!("Second shutdown request received, shutting down without waiting for round to be completed");
                std::process::exit(0);
            }

            shutdown_request.set();
        })
        .expect("Failed to register ctrlc handler");
    }

<<<<<<< HEAD
    prover_work_cycle(
        prover,
        api_client,
        shutdown_request,
        prover_options,
        &worker_name,
    )
    .await;
=======
    // Register prover
    let prover_id = api_client
        .register_prover(0)
        .expect("failed to register prover");
    shutdown_request.set_prover_id(prover_id);

    // Start prover
    let (exit_err_tx, exit_err_rx) = mpsc::channel();
    let jh = thread::spawn(move || {
        start(prover, exit_err_tx, shutdown_request);
    });

    // Handle prover exit errors.
    let err = exit_err_rx.recv();
    jh.join().expect("failed to join on worker thread");
    vlog::error!("prover exited with error: {:?}", err);
    {
        let prover_id = prover_id_arc.load(Ordering::SeqCst);
        if prover_id != ABSENT_PROVER_ID {
            match api_client.prover_stopped(prover_id) {
                Ok(_) => {}
                Err(e) => vlog::error!("failed to send prover stop request: {}", e),
            }
        }
    }
>>>>>>> 9bdf9140
}<|MERGE_RESOLUTION|>--- conflicted
+++ resolved
@@ -40,12 +40,7 @@
     let api_client = api_client_from_env();
     let prover = PROVER::create_from_config(prover_config);
 
-<<<<<<< HEAD
-    env_logger::init();
-=======
     vlog::init();
-    const ABSENT_PROVER_ID: i32 = -1;
->>>>>>> 9bdf9140
 
     vlog::info!("creating prover, worker name: {}", worker_name);
 
@@ -61,14 +56,6 @@
                 "Termination signal received. It will be handled after the currently working round"
             );
 
-<<<<<<< HEAD
-=======
-            if shutdown_request.prover_id() == ABSENT_PROVER_ID {
-                vlog::warn!("Prover is not registered, shutting down immediately");
-                std::process::exit(0);
-            }
-
->>>>>>> 9bdf9140
             if shutdown_request.get() {
                 vlog::warn!("Second shutdown request received, shutting down without waiting for round to be completed");
                 std::process::exit(0);
@@ -79,7 +66,6 @@
         .expect("Failed to register ctrlc handler");
     }
 
-<<<<<<< HEAD
     prover_work_cycle(
         prover,
         api_client,
@@ -88,31 +74,4 @@
         &worker_name,
     )
     .await;
-=======
-    // Register prover
-    let prover_id = api_client
-        .register_prover(0)
-        .expect("failed to register prover");
-    shutdown_request.set_prover_id(prover_id);
-
-    // Start prover
-    let (exit_err_tx, exit_err_rx) = mpsc::channel();
-    let jh = thread::spawn(move || {
-        start(prover, exit_err_tx, shutdown_request);
-    });
-
-    // Handle prover exit errors.
-    let err = exit_err_rx.recv();
-    jh.join().expect("failed to join on worker thread");
-    vlog::error!("prover exited with error: {:?}", err);
-    {
-        let prover_id = prover_id_arc.load(Ordering::SeqCst);
-        if prover_id != ABSENT_PROVER_ID {
-            match api_client.prover_stopped(prover_id) {
-                Ok(_) => {}
-                Err(e) => vlog::error!("failed to send prover stop request: {}", e),
-            }
-        }
-    }
->>>>>>> 9bdf9140
 }