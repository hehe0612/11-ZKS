--- conflicted
+++ resolved
@@ -109,7 +109,6 @@
     result_receiver.await?
 }
 
-<<<<<<< HEAD
 /// Endlessly sends requests to the server, in case of not receiving a response
 /// notifies about it in the logs, but does not quit.
 async fn heartbeat_future_handle<CLIENT>(
@@ -128,58 +127,14 @@
             Duration::from_secs((heartbeat_interval.as_secs_f64() * random_multiplier) as u64)
         };
         tokio::time::delay_for(timeout_value).await;
-=======
-fn run_rounds<PROVER: ProverImpl<CLIENT>, CLIENT: ApiClient>(
-    prover: &PROVER,
-    start_heartbeats_tx: mpsc::Sender<(i32, bool)>,
-    shutdown_request: ShutdownRequest,
-) -> BabyProverError {
-    vlog::info!("Running worker rounds");
-    let cycle_wait_interval = EnvProverConfig::from_env().prover.cycle_wait();
-
-    loop {
-        if shutdown_request.get() {
-            vlog::info!("Shutdown requested, ignoring the next round and finishing the job");
-
-            let prover_id = shutdown_request.prover_id();
-            if prover_id != ABSENT_PROVER_ID {
-                let (api_client, _) = prover.get_heartbeat_options();
-                match api_client.prover_stopped(prover_id) {
-                    Ok(_) => {}
-                    Err(e) => vlog::error!("failed to send prover stop request: {}", e),
-                }
-            }
->>>>>>> 9bdf9140
-
-        log::info!("Starting sending heartbeats for job with ID: {}", job_id);
-
-<<<<<<< HEAD
+
+        vlog::info!("Starting sending heartbeats for job with ID: {}", job_id);
+
         client
             .working_on(job_id, &prover_name)
             .await
-            .map_err(|e| log::warn!("Failed to send heartbeat: {}", e))
+            .map_err(|e| vlog::warn!("Failed to send heartbeat: {}", e))
             .unwrap_or_default();
-=======
-        vlog::trace!("Starting a next round");
-        let ret = prover.next_round(start_heartbeats_tx.clone());
-        if let Err(err) = ret {
-            match err {
-                BabyProverError::Api(text) => {
-                    vlog::error!("could not reach api server: {}", text);
-                }
-                BabyProverError::Internal(_) => {
-                    return err;
-                }
-            };
-        }
-        vlog::trace!("round completed.");
-
-        // Randomly generated shift to desynchronize multiple provers started at the same time.
-        let mut rng = zksync_crypto::rand::thread_rng();
-        let sleep_shift_ms = rng.gen_range(0, 300);
-        let sleep_duration = cycle_wait_interval + Duration::from_millis(sleep_shift_ms);
-        thread::sleep(sleep_duration);
->>>>>>> 9bdf9140
     }
 }
 
@@ -193,10 +148,9 @@
     CLIENT: 'static + Sync + Send + ApiClient + Clone,
     PROVER: ProverImpl + Send + Sync + 'static,
 {
-    log::info!("Running worker cycle");
+    vlog::info!("Running worker cycle");
     let mut new_job_poll_timer = tokio::time::interval(prover_options.prover.cycle_wait());
     loop {
-<<<<<<< HEAD
         new_job_poll_timer.tick().await;
 
         if shutdown.get() {
@@ -213,51 +167,8 @@
         {
             Ok(job) => job,
             Err(e) => {
-                log::warn!("Failed to get job for prover: {}", e);
+                vlog::warn!("Failed to get job for prover: {}", e);
                 continue;
-=======
-        let mut rng = zksync_crypto::rand::thread_rng();
-
-        // Randomly generated shift, so multiple provers won't spam the server at the same time.
-        let sleep_shift_ms = rng.gen_range(0, 500);
-        let sleep_duration = heartbeat_interval + Duration::from_millis(sleep_shift_ms);
-        thread::sleep(sleep_duration);
-
-        // Loop is required to empty queue: prover may send multiple messages while heartbeat
-        // thread was asleep, and we must process only the last one.
-        // This loop exists as soon as message queue is empty.
-        loop {
-            match start_heartbeats_rx.try_recv() {
-                Ok((new_job_id, quit_now)) => {
-                    // Check if we should stop this thread immediately.
-                    if quit_now {
-                        return;
-                    }
-                    // Update the current job ID.
-                    if new_job_id != 0 {
-                        // Message with non-zero job ID is sent once per job, so it won't be spammed all over the log.
-                        vlog::info!(
-                            "Starting sending heartbeats for job with ID: {}",
-                            new_job_id
-                        );
-                    }
-                    job_id = new_job_id;
-                }
-                Err(mpsc::TryRecvError::Empty) => {
-                    // No messages in queue, use the last received value.
-                    break;
-                }
-                Err(e) => {
-                    panic!("error receiving from heartbeat channel: {}", e);
-                }
-            };
-        }
-        if job_id != 0 {
-            vlog::trace!("sending working_on request for job_id: {}", job_id);
-            let ret = client.working_on(job_id);
-            if let Err(e) = ret {
-                vlog::error!("working_on request erred: {}", e);
->>>>>>> 9bdf9140
             }
         };
 
@@ -273,7 +184,7 @@
             continue;
         };
 
-        log::info!(
+        vlog::info!(
             "got job id: {}, blocks: [{}, {}]",
             job_id,
             first_block,
@@ -291,7 +202,7 @@
 
         pin_mut!(heartbeat_future_handle, compute_proof_future);
 
-        log::info!(
+        vlog::info!(
             "starting to compute proof for blocks: [{}, {}]",
             first_block,
             last_block
@@ -313,10 +224,10 @@
                 data: proof,
             })
             .await
-            .map_err(|e| log::warn!("Failed to publish proof: {}", e))
+            .map_err(|e| vlog::warn!("Failed to publish proof: {}", e))
             .unwrap_or_default();
 
-        log::info!(
+        vlog::info!(
             "finished and published proof for blocks: [{}, {}]",
             first_block,
             last_block
