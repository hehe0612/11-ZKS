pub mod hasher;
pub mod parallel_smt;
pub mod pedersen_hasher;
pub mod sequential_smt;
<<<<<<< HEAD
pub mod rescue_hasher;
=======
#[cfg(test)]
mod tests;
>>>>>>> 4f4e5e42

pub type SparseMerkleTree<T, H, HH> = parallel_smt::SparseMerkleTree<T, H, HH>;
pub type PedersenHasher<T> = pedersen_hasher::PedersenHasher<T>;
pub type RescueHasher<T> = rescue_hasher::RescueHasher<T>;

// TODO: return the code below and uncomment asserts

// pub fn verify_proof<E: Account>(&self, index: u32, item: Account, proof: Vec<(E::Fr, bool)>) -> bool {
//     use crate::sparse_merkle_tree::hasher::Hasher;

//     assert!(index < self.capacity());
//     let item_bits = item.get_bits_le();
//     let mut hash = self.hasher.hash_bits(item_bits);
//     let mut proof_index: u32 = 0;

//     for (i, e) in proof.clone().into_iter().enumerate() {
//         if e.1 {
//             // current is right
//             proof_index |= 1 << i;
//             hash = self.hasher.compress(&e.0, &hash, i);
//         } else {
//             // current is left
//             hash = self.hasher.compress(&hash, &e.0, i);
//         }
//         // print!("This level hash is {}\n", hash);
//     }

//     if proof_index != index {
//         return false;
//     }

//     hash == self.root_hash()
// }<|MERGE_RESOLUTION|>--- conflicted
+++ resolved
@@ -1,13 +1,10 @@
 pub mod hasher;
 pub mod parallel_smt;
 pub mod pedersen_hasher;
+pub mod rescue_hasher;
 pub mod sequential_smt;
-<<<<<<< HEAD
-pub mod rescue_hasher;
-=======
 #[cfg(test)]
 mod tests;
->>>>>>> 4f4e5e42
 
 pub type SparseMerkleTree<T, H, HH> = parallel_smt::SparseMerkleTree<T, H, HH>;
 pub type PedersenHasher<T> = pedersen_hasher::PedersenHasher<T>;
