--- conflicted
+++ resolved
@@ -27,8 +27,4 @@
 rand = "0.4"
 log = "0.4"
 env_logger = "0.6"
-<<<<<<< HEAD
-
-=======
 structopt = "0.3"
->>>>>>> ff830de1
