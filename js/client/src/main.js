--- conflicted
+++ resolved
@@ -2,10 +2,6 @@
 import App from "./App.vue";
 import router from "./router";
 import BootstrapVue from 'bootstrap-vue';
-<<<<<<< HEAD
-
-=======
->>>>>>> f68ee6d7
 import config from "./env-config.js"
 
 Vue.config.productionTip = false;
