--- conflicted
+++ resolved
@@ -153,58 +153,6 @@
     }
 }
 
-<<<<<<< HEAD
-async function testTransferFrom(syncWallet1: Wallet, syncWallet2: Wallet, token: types.TokenLike, amount: utils.BigNumber) {
-    const fullFee = await syncProvider.getTransactionFee("TransferFrom", syncWallet2.address(), token);
-    const fee = fullFee.totalFee;
-
-    const wallet1BeforeTransfer = await syncWallet1.getBalance(token);
-    const wallet2BeforeTransfer = await syncWallet2.getBalance(token);
-    const operatorBeforeTransfer = await getOperatorBalance(token);
-    const startTime = new Date().getTime();
-
-    const tokenId = syncProvider.tokenSet.resolveTokenId(token);
-    const toNonce = await syncWallet2.getNonce();
-    const dataToSign = {
-        accountId: syncWallet2.accountId,
-        from: syncWallet1.address(),
-        to: syncWallet2.address(),
-        tokenId,
-        amount,
-        fee,
-        nonce: toNonce,
-        validFrom: 0,
-        validUntil: 4294967295,
-    };
-    const fromSignature = await syncWallet1.signer.signSyncTransferFrom(dataToSign)
-
-    const transferFromHandle = await syncWallet2.syncTransferFromOtherAccount({
-        from: syncWallet1.address(),
-        token,
-        amount,
-        fee,
-        fromSignature,
-        validFrom: 0,
-        validUntil: 4294967295,
-    });
-
-    console.log(`TransferFrom posted: ${(new Date().getTime()) - startTime} ms`);
-    await transferFromHandle.awaitReceipt();
-    console.log(`TransferFrom committed: ${(new Date().getTime()) - startTime} ms`);
-    const wallet1AfterTransfer = await syncWallet1.getBalance(token);
-    const wallet2AfterTransfer = await syncWallet2.getBalance(token);
-    const operatorAfterTransfer = await getOperatorBalance(token);
-
-    let transferCorrect = true;
-    transferCorrect = transferCorrect && wallet1BeforeTransfer.sub(wallet1AfterTransfer).eq(amount.add(fee));
-    transferCorrect = transferCorrect && wallet2AfterTransfer.sub(wallet2BeforeTransfer).eq(amount);
-    transferCorrect = transferCorrect && operatorAfterTransfer.sub(operatorBeforeTransfer).eq(fee);
-    if (!transferCorrect) {
-        throw new Error("Transfer checks failed");
-    }
-}
-
-=======
 async function testMultiTransfer(syncWallet1: Wallet, syncWallet2: Wallet, token: types.TokenLike, amount: utils.BigNumber) {
     const fullFee = await syncProvider.getTransactionFee("Transfer", syncWallet2.address(), token);
     const fee = fullFee.totalFee;
@@ -235,7 +183,7 @@
         const wallet1AfterTransfer = await syncWallet1.getBalance(token);
         const wallet2AfterTransfer = await syncWallet2.getBalance(token);
         const operatorAfterTransfer = await getOperatorBalance(token);
-    
+
         let transferCorrect = true;
         transferCorrect = transferCorrect && wallet1BeforeTransfer.sub(wallet1AfterTransfer).eq(amount.add(fee).mul(2));
         transferCorrect = transferCorrect && wallet2AfterTransfer.sub(wallet2BeforeTransfer).eq(amount.mul(2));
@@ -288,7 +236,56 @@
 }
 
 
->>>>>>> 1e98ab7f
+async function testTransferFrom(syncWallet1: Wallet, syncWallet2: Wallet, token: types.TokenLike, amount: utils.BigNumber) {
+    const fullFee = await syncProvider.getTransactionFee("TransferFrom", syncWallet2.address(), token);
+    const fee = fullFee.totalFee;
+
+    const wallet1BeforeTransfer = await syncWallet1.getBalance(token);
+    const wallet2BeforeTransfer = await syncWallet2.getBalance(token);
+    const operatorBeforeTransfer = await getOperatorBalance(token);
+    const startTime = new Date().getTime();
+
+    const tokenId = syncProvider.tokenSet.resolveTokenId(token);
+    const toNonce = await syncWallet2.getNonce();
+    const dataToSign = {
+        accountId: syncWallet2.accountId,
+        from: syncWallet1.address(),
+        to: syncWallet2.address(),
+        tokenId,
+        amount,
+        fee,
+        nonce: toNonce,
+        validFrom: 0,
+        validUntil: 4294967295,
+    };
+    const fromSignature = await syncWallet1.signer.signSyncTransferFrom(dataToSign)
+
+    const transferFromHandle = await syncWallet2.syncTransferFromOtherAccount({
+        from: syncWallet1.address(),
+        token,
+        amount,
+        fee,
+        fromSignature,
+        validFrom: 0,
+        validUntil: 4294967295,
+    });
+
+    console.log(`TransferFrom posted: ${(new Date().getTime()) - startTime} ms`);
+    await transferFromHandle.awaitReceipt();
+    console.log(`TransferFrom committed: ${(new Date().getTime()) - startTime} ms`);
+    const wallet1AfterTransfer = await syncWallet1.getBalance(token);
+    const wallet2AfterTransfer = await syncWallet2.getBalance(token);
+    const operatorAfterTransfer = await getOperatorBalance(token);
+
+    let transferCorrect = true;
+    transferCorrect = transferCorrect && wallet1BeforeTransfer.sub(wallet1AfterTransfer).eq(amount.add(fee));
+    transferCorrect = transferCorrect && wallet2AfterTransfer.sub(wallet2BeforeTransfer).eq(amount);
+    transferCorrect = transferCorrect && operatorAfterTransfer.sub(operatorBeforeTransfer).eq(fee);
+    if (!transferCorrect) {
+        throw new Error("Transfer checks failed");
+    }
+}
+
 async function testWithdraw(contract: Contract, withdrawTo: Wallet, syncWallet: Wallet, token: types.TokenLike, amount: utils.BigNumber) {
     const fullFee = await syncProvider.getTransactionFee("Withdraw", withdrawTo.address(), token);
     const fee = fullFee.totalFee;
