--- conflicted
+++ resolved
@@ -139,13 +139,10 @@
     let (main_eth_address, main_eth_private_key) = eth_main_account_credentials();
 
     let provider = Provider::new(Network::Localhost);
-<<<<<<< HEAD
-    let credentials = WalletCredentials::from_eth_pk(main_eth_address, main_eth_private_key)?;
-=======
     let credentials =
         WalletCredentials::from_eth_pk(main_eth_address, main_eth_private_key, Network::Localhost)
             .unwrap();
->>>>>>> ae2fb38a
+
 
     let wallet = Wallet::new(provider, credentials).await?;
     let ethereum = wallet.ethereum(LOCALHOST_WEB3_ADDR).await?;
@@ -583,12 +580,8 @@
     transfer_to("ETH", one_ether(), eth_address).await?;
 
     let provider = Provider::new(Network::Localhost);
-<<<<<<< HEAD
-    let credentials = WalletCredentials::from_eth_pk(eth_address, eth_private_key)?;
-=======
     let credentials =
         WalletCredentials::from_eth_pk(eth_address, eth_private_key, Network::Localhost).unwrap();
->>>>>>> ae2fb38a
 
     let mut wallet = Wallet::new(provider, credentials).await?;
     let ethereum = wallet.ethereum(LOCALHOST_WEB3_ADDR).await?;
