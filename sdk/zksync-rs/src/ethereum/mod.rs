//! Utilities for the on-chain operations, such as `Deposit` and `FullExit`.

use num::BigUint;
use std::{convert::TryFrom, time::Duration};
use std::{str::FromStr, time::Instant};
use web3::contract::tokens::Tokenize;
use web3::contract::Options;
use web3::transports::Http;
use web3::types::{TransactionReceipt, H160, H256, U256};

use zksync_eth_client::ETHDirectClient;
use zksync_eth_signer::EthereumSigner;
use zksync_types::{AccountId, PriorityOp, TokenLike};

use crate::{
    error::ClientError, provider::Provider, tokens_cache::TokensCache, utils::u256_to_biguint,
};

const IERC20_INTERFACE: &str = include_str!("abi/IERC20.json");
const ZKSYNC_INTERFACE: &str = include_str!("abi/ZkSync.json");

fn load_contract(raw_abi_string: &str) -> ethabi::Contract {
    let abi_string = serde_json::Value::from_str(raw_abi_string)
        .expect("Malformed ZkSync contract file")
        .get("abi")
        .expect("Malformed ZkSync contract file")
        .to_string();
    ethabi::Contract::load(abi_string.as_bytes()).unwrap()
}

/// Returns `ethabi::Contract` object for zkSync smart contract.
pub fn zksync_contract() -> ethabi::Contract {
    load_contract(ZKSYNC_INTERFACE)
}

/// Returns `ethabi::Contract` object for ERC-20 smart contract interface.
pub fn ierc20_contract() -> ethabi::Contract {
    load_contract(IERC20_INTERFACE)
}

/// `EthereumProvider` gains access to on-chain operations, such as deposits and full exits.
/// Methods to interact with Ethereum return corresponding Ethereum transaction hash.
/// In order to monitor transaction execution, an Ethereum node `web3` API is exposed
/// via `EthereumProvider::web3` method.
#[derive(Debug)]
pub struct EthereumProvider<S: EthereumSigner> {
    tokens_cache: TokensCache,
    eth_client: ETHDirectClient<S>,
    erc20_abi: ethabi::Contract,
    confirmation_timeout: Duration,
}

impl<S: EthereumSigner + Send + Sync> EthereumProvider<S> {
    /// Creates a new Ethereum provider.
    pub async fn new<P: Provider>(
        provider: &P,
        tokens_cache: TokensCache,
        eth_web3_url: impl AsRef<str>,
        eth_signer: S,
        eth_addr: H160,
    ) -> Result<Self, ClientError> {
        let transport = Http::new(eth_web3_url.as_ref())
            .map_err(|err| ClientError::NetworkError(err.to_string()))?;

        let network = provider.network();

        let address_response = provider.contract_address().await?;
        let contract_address =
            if let Some(main_contract) = address_response.main_contract.strip_prefix("0x") {
                main_contract
            } else {
                &address_response.main_contract
            };

        let eth_client = ETHDirectClient::new(
            transport,
            zksync_contract(),
            eth_addr,
            eth_signer,
            contract_address
                .parse()
                .map_err(|err| ClientError::MalformedResponse(format!("{}", err)))?,
            network.chain_id(),
            1.5f64,
        );
        let erc20_abi = ierc20_contract();

        Ok(Self {
            eth_client,
            erc20_abi,
            tokens_cache,
            confirmation_timeout: Duration::from_secs(10),
        })
    }

    /// Exposes Ethereum node `web3` API.
    pub fn client(&self) -> &ETHDirectClient<S> {
        &self.eth_client
    }

    /// Returns the zkSync contract address.
    pub fn contract_address(&self) -> H160 {
        self.eth_client.contract_addr
    }

    /// Returns the Ethereum account balance.
    pub async fn balance(&self) -> Result<BigUint, ClientError> {
        self.eth_client
            .balance()
            .await
            .map_err(|err| ClientError::NetworkError(err.to_string()))
            .map(u256_to_biguint)
    }

    /// Returns the pending nonce for the Ethereum account.
    pub async fn nonce(&self) -> Result<U256, ClientError> {
        self.eth_client
            .pending_nonce()
            .await
            .map_err(|err| ClientError::NetworkError(err.to_string()))
    }

    /// Checks whether ERC20 of a certain token deposit is approved for account.
    pub async fn is_erc20_deposit_approved(
        &self,
        token: impl Into<TokenLike>,
    ) -> Result<bool, ClientError> {
        self.is_limited_erc20_deposit_approved(token, U256::from(2).pow(255.into()))
            .await
    }

    /// Checks whether ERC20 of a certain token deposit with limit is approved for account.
    pub async fn is_limited_erc20_deposit_approved(
        &self,
        token: impl Into<TokenLike>,
        erc20_approve_threshold: U256,
    ) -> Result<bool, ClientError> {
        let token = token.into();
        let token = self
            .tokens_cache
            .resolve(token)
            .ok_or(ClientError::UnknownToken)?;

        let current_allowance = self
            .eth_client
            .allowance(token.address, self.erc20_abi.clone())
            .await
            .map_err(|err| ClientError::NetworkError(err.to_string()))?;

        Ok(current_allowance >= erc20_approve_threshold)
    }

    /// Sends a transaction to ERC20 token contract to approve the ERC20 deposit.
    pub async fn approve_erc20_token_deposits(
        &self,
        token: impl Into<TokenLike>,
    ) -> Result<H256, ClientError> {
        self.limited_approve_erc20_token_deposits(token, U256::max_value())
            .await
    }

    /// Sends a transaction to ERC20 token contract to approve the limited ERC20 deposit.
    pub async fn limited_approve_erc20_token_deposits(
        &self,
        token: impl Into<TokenLike>,
        max_erc20_approve_amount: U256,
    ) -> Result<H256, ClientError> {
        let token = token.into();

        let token = self
            .tokens_cache
            .resolve(token)
            .ok_or(ClientError::UnknownToken)?;

        let contract_function = self
            .erc20_abi
            .function("approve")
            .expect("failed to get function parameters");
        let params = (self.contract_address(), max_erc20_approve_amount);
        let data = contract_function
            .encode_input(&params.into_tokens())
            .expect("failed to encode parameters");

        let signed_tx = self
            .eth_client
            .sign_prepared_tx_for_addr(data, token.address, Default::default())
            .await
            .map_err(|_| ClientError::IncorrectCredentials)?;

        let transaction_hash = self
            .eth_client
            .send_raw_tx(signed_tx.raw_tx)
            .await
            .map_err(|err| ClientError::NetworkError(err.to_string()))?;

        Ok(transaction_hash)
    }

    /// Performs a transfer of funds from one Ethereum account to another.
    /// Note: This operation is performed on Ethereum, and not related to zkSync directly.
    pub async fn transfer(
        &self,
        token: impl Into<TokenLike>,
        amount: U256,
        to: H160,
    ) -> Result<H256, ClientError> {
        let token = token.into();
        let token_info = self
            .tokens_cache
            .resolve(token.clone())
            .ok_or(ClientError::UnknownToken)?;

        let signed_tx = if self.tokens_cache.is_eth(token) {
            let options = Options::with(|options| options.value = Some(amount));
            self.eth_client
                .sign_prepared_tx_for_addr(Vec::new(), to, options)
                .await
                .map_err(|_| ClientError::IncorrectCredentials)?
        } else {
            let contract_function = self
                .erc20_abi
                .function("transfer")
                .expect("failed to get function parameters");
            let params = (to, amount);
            let data = contract_function
                .encode_input(&params.into_tokens())
                .expect("failed to encode parameters");

            self.eth_client
                .sign_prepared_tx_for_addr(data, token_info.address, Default::default())
                .await
                .map_err(|_| ClientError::IncorrectCredentials)?
        };

        let transaction_hash = self
            .eth_client
            .send_raw_tx(signed_tx.raw_tx)
            .await
            .map_err(|err| ClientError::NetworkError(err.to_string()))?;

        Ok(transaction_hash)
    }

    /// Performs a deposit in zkSync network.
    /// For ERC20 tokens, a deposit must be approved beforehand via the `EthereumProvider::approve_erc20_token_deposits` method.
    pub async fn deposit(
        &self,
        token: impl Into<TokenLike>,
        amount: U256,
        sync_address: H160,
    ) -> Result<H256, ClientError> {
        let token = token.into();
        let token_info = self
            .tokens_cache
            .resolve(token.clone())
            .ok_or(ClientError::UnknownToken)?;

        let signed_tx = if self.tokens_cache.is_eth(token) {
<<<<<<< HEAD
            let mut options = Options::default();
            options.value = Some(amount);
            options.gas = Some(200_000.into());
            let data = self.eth_client.encode_tx_data("depositETH", sync_address);

=======
            let options = Options {
                value: Some(amount),
                gas: Some(200_000.into()),
                ..Default::default()
            };
>>>>>>> 27ef734a
            self.eth_client
                .sign_prepared_tx(data, options)
                .await
                .map_err(|_| ClientError::IncorrectCredentials)?
        } else {
            let options = Options {
                gas: Some(300_000.into()),
                ..Default::default()
            };
            let params = (token_info.address, amount, sync_address);
            let data = self.eth_client.encode_tx_data("depositERC20", params);

            self.eth_client
                .sign_prepared_tx(data, options)
                .await
                .map_err(|_| ClientError::IncorrectCredentials)?
        };

        let transaction_hash = self
            .eth_client
            .send_raw_tx(signed_tx.raw_tx)
            .await
            .map_err(|err| ClientError::NetworkError(err.to_string()))?;

        Ok(transaction_hash)
    }

    /// Performs a full exit for a certain token.
    pub async fn full_exit(
        &self,
        token: impl Into<TokenLike>,
        account_id: AccountId,
    ) -> Result<H256, ClientError> {
        let token = token.into();
        let token = self
            .tokens_cache
            .resolve(token.clone())
            .ok_or(ClientError::UnknownToken)?;
        let account_id = U256::from(account_id);

<<<<<<< HEAD
        let mut options = Options::default();
        options.gas = Some(500_000.into());
        let data = self
            .eth_client
            .encode_tx_data("fullExit", (account_id, token.address));
=======
        let options = Options {
            gas: Some(500_000.into()),
            ..Default::default()
        };
>>>>>>> 27ef734a

        let signed_tx = self
            .eth_client
            .sign_prepared_tx(data, options)
            .await
            .map_err(|_| ClientError::IncorrectCredentials)?;

        let transaction_hash = self
            .eth_client
            .send_raw_tx(signed_tx.raw_tx)
            .await
            .map_err(|err| ClientError::NetworkError(err.to_string()))?;

        Ok(transaction_hash)
    }

    /// Sets the timeout to wait for transactions to appear in the Ethereum network.
    /// By default it is set to 10 seconds.
    pub fn set_confirmation_timeout(&mut self, timeout: Duration) {
        self.confirmation_timeout = timeout;
    }

    /// Waits until the transaction is confirmed by the Ethereum blockchain.
    pub async fn wait_for_tx(&self, tx_hash: H256) -> Result<TransactionReceipt, ClientError> {
        let mut poller = tokio::time::interval(Duration::from_millis(100));

        let start = Instant::now();
        loop {
            if let Some(receipt) = self
                .eth_client
                .tx_receipt(tx_hash)
                .await
                .map_err(|err| ClientError::NetworkError(err.to_string()))?
            {
                return Ok(receipt);
            }

            if start.elapsed() > self.confirmation_timeout {
                return Err(ClientError::OperationTimeout);
            }
            poller.tick().await;
        }
    }
}

/// Trait describes the ability to receive the priority operation from this holder.
pub trait PriorityOpHolder {
    /// Returns the priority operation if exist.
    fn priority_op(&self) -> Option<PriorityOp>;
}

impl PriorityOpHolder for TransactionReceipt {
    fn priority_op(&self) -> Option<PriorityOp> {
        self.logs
            .iter()
            .find_map(|op| PriorityOp::try_from(op.clone()).ok())
    }
}<|MERGE_RESOLUTION|>--- conflicted
+++ resolved
@@ -256,19 +256,13 @@
             .ok_or(ClientError::UnknownToken)?;
 
         let signed_tx = if self.tokens_cache.is_eth(token) {
-<<<<<<< HEAD
-            let mut options = Options::default();
-            options.value = Some(amount);
-            options.gas = Some(200_000.into());
-            let data = self.eth_client.encode_tx_data("depositETH", sync_address);
-
-=======
             let options = Options {
                 value: Some(amount),
                 gas: Some(200_000.into()),
                 ..Default::default()
             };
->>>>>>> 27ef734a
+            let data = self.eth_client.encode_tx_data("depositETH", sync_address);
+
             self.eth_client
                 .sign_prepared_tx(data, options)
                 .await
@@ -309,19 +303,14 @@
             .ok_or(ClientError::UnknownToken)?;
         let account_id = U256::from(account_id);
 
-<<<<<<< HEAD
-        let mut options = Options::default();
-        options.gas = Some(500_000.into());
-        let data = self
-            .eth_client
-            .encode_tx_data("fullExit", (account_id, token.address));
-=======
         let options = Options {
             gas: Some(500_000.into()),
             ..Default::default()
         };
->>>>>>> 27ef734a
-
+
+        let data = self
+            .eth_client
+            .encode_tx_data("fullExit", (account_id, token.address));
         let signed_tx = self
             .eth_client
             .sign_prepared_tx(data, options)
