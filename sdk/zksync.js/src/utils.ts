<<<<<<< HEAD
import { utils, constants, ethers, BigNumber, BigNumberish } from "ethers";
import { PubKeyHash, TokenAddress, TokenLike, Tokens, TokenSymbol, EthSignerType, Address, Transfer } from "./types";
=======
import { utils, constants, ethers, BigNumber, BigNumberish } from 'ethers';
import { PubKeyHash, TokenAddress, TokenLike, Tokens, TokenSymbol, EthSignerType, Address } from './types';
>>>>>>> ae30d8f4

// Max number of tokens for the current version, it is determined by the zkSync circuit implementation.
const MAX_NUMBER_OF_TOKENS = 128;
// Max number of accounts for the current version, it is determined by the zkSync circuit implementation.
const MAX_NUMBER_OF_ACCOUNTS = Math.pow(2, 24);

export const IERC20_INTERFACE = new utils.Interface(require('../abi/IERC20.json').abi);
export const SYNC_MAIN_CONTRACT_INTERFACE = new utils.Interface(require('../abi/SyncMain.json').abi);

export const SYNC_GOV_CONTRACT_INTERFACE = new utils.Interface(require('../abi/SyncGov.json').abi);

export const IEIP1271_INTERFACE = new utils.Interface(require('../abi/IEIP1271.json').abi);

export const MAX_ERC20_APPROVE_AMOUNT =
    '115792089237316195423570985008687907853269984665640564039457584007913129639935'; // 2^256 - 1

export const ERC20_APPROVE_TRESHOLD = '57896044618658097711785492504343953926634992332820282019728792003956564819968'; // 2^255

export const ERC20_DEPOSIT_GAS_LIMIT = BigNumber.from('300000'); // 300k

const AMOUNT_EXPONENT_BIT_WIDTH = 5;
const AMOUNT_MANTISSA_BIT_WIDTH = 35;
const FEE_EXPONENT_BIT_WIDTH = 5;
const FEE_MANTISSA_BIT_WIDTH = 11;

export function floatToInteger(
    floatBytes: Uint8Array,
    expBits: number,
    mantissaBits: number,
    expBaseNumber: number
): BigNumber {
    if (floatBytes.length * 8 !== mantissaBits + expBits) {
        throw new Error('Float unpacking, incorrect input length');
    }

    const bits = buffer2bitsBE(floatBytes).reverse();
    let exponent = BigNumber.from(0);
    let expPow2 = BigNumber.from(1);
    for (let i = 0; i < expBits; i++) {
        if (bits[i] === 1) {
            exponent = exponent.add(expPow2);
        }
        expPow2 = expPow2.mul(2);
    }
    exponent = BigNumber.from(expBaseNumber).pow(exponent);

    let mantissa = BigNumber.from(0);
    let mantissaPow2 = BigNumber.from(1);
    for (let i = expBits; i < expBits + mantissaBits; i++) {
        if (bits[i] === 1) {
            mantissa = mantissa.add(mantissaPow2);
        }
        mantissaPow2 = mantissaPow2.mul(2);
    }
    return exponent.mul(mantissa);
}

export function bitsIntoBytesInBEOrder(bits: number[]): Uint8Array {
    if (bits.length % 8 !== 0) {
        throw new Error('wrong number of bits to pack');
    }
    const nBytes = bits.length / 8;
    const resultBytes = new Uint8Array(nBytes);

    for (let byte = 0; byte < nBytes; ++byte) {
        let value = 0;
        if (bits[byte * 8] === 1) {
            value |= 0x80;
        }
        if (bits[byte * 8 + 1] === 1) {
            value |= 0x40;
        }
        if (bits[byte * 8 + 2] === 1) {
            value |= 0x20;
        }
        if (bits[byte * 8 + 3] === 1) {
            value |= 0x10;
        }
        if (bits[byte * 8 + 4] === 1) {
            value |= 0x08;
        }
        if (bits[byte * 8 + 5] === 1) {
            value |= 0x04;
        }
        if (bits[byte * 8 + 6] === 1) {
            value |= 0x02;
        }
        if (bits[byte * 8 + 7] === 1) {
            value |= 0x01;
        }

        resultBytes[byte] = value;
    }

    return resultBytes;
}

function numberToBits(integer: number, bits: number): number[] {
    const result = [];
    for (let i = 0; i < bits; i++) {
        result.push(integer & 1);
        integer /= 2;
    }
    return result;
}

export function integerToFloat(
    integer: BigNumber,
    exp_bits: number,
    mantissa_bits: number,
    exp_base: number
): Uint8Array {
    const max_exponent = BigNumber.from(10).pow(Math.pow(2, exp_bits) - 1);
    const max_mantissa = BigNumber.from(2).pow(mantissa_bits).sub(1);

    if (integer.gt(max_mantissa.mul(max_exponent))) {
        throw new Error('Integer is too big');
    }

    let exponent = 0;
    let mantissa = integer;
    while (mantissa.gt(max_mantissa)) {
        mantissa = mantissa.div(exp_base);
        exponent += 1;
    }

    // encode into bits. First bits of mantissa in LE order
    const encoding = [];

    encoding.push(...numberToBits(exponent, exp_bits));
    const mantissaNumber = mantissa.toNumber();
    encoding.push(...numberToBits(mantissaNumber, mantissa_bits));

    return bitsIntoBytesInBEOrder(encoding.reverse()).reverse();
}

export function reverseBits(buffer: Uint8Array): Uint8Array {
    const reversed = buffer.reverse();
    reversed.map((b) => {
        // reverse bits in byte
        b = ((b & 0xf0) >> 4) | ((b & 0x0f) << 4);
        b = ((b & 0xcc) >> 2) | ((b & 0x33) << 2);
        b = ((b & 0xaa) >> 1) | ((b & 0x55) << 1);
        return b;
    });
    return reversed;
}

function packAmount(amount: BigNumber): Uint8Array {
    return reverseBits(integerToFloat(amount, AMOUNT_EXPONENT_BIT_WIDTH, AMOUNT_MANTISSA_BIT_WIDTH, 10));
}

function packFee(amount: BigNumber): Uint8Array {
    return reverseBits(integerToFloat(amount, FEE_EXPONENT_BIT_WIDTH, FEE_MANTISSA_BIT_WIDTH, 10));
}

export function packAmountChecked(amount: BigNumber): Uint8Array {
    if (closestPackableTransactionAmount(amount.toString()).toString() !== amount.toString()) {
        throw new Error('Transaction Amount is not packable');
    }
    return packAmount(amount);
}

export function packFeeChecked(amount: BigNumber): Uint8Array {
    if (closestPackableTransactionFee(amount.toString()).toString() !== amount.toString()) {
        throw new Error('Fee Amount is not packable');
    }
    return packFee(amount);
}

/**
 * packs and unpacks the amount, returning the closest packed value.
 * e.g 1000000003 => 1000000000
 * @param amount
 */
export function closestPackableTransactionAmount(amount: BigNumberish): BigNumber {
    const packedAmount = packAmount(BigNumber.from(amount));
    return floatToInteger(packedAmount, AMOUNT_EXPONENT_BIT_WIDTH, AMOUNT_MANTISSA_BIT_WIDTH, 10);
}

export function isTransactionAmountPackable(amount: BigNumberish): boolean {
    return closestPackableTransactionAmount(amount).eq(amount);
}

/**
 * packs and unpacks the amount, returning the closest packed value.
 * e.g 1000000003 => 1000000000
 * @param fee
 */
export function closestPackableTransactionFee(fee: BigNumberish): BigNumber {
    const packedFee = packFee(BigNumber.from(fee));
    return floatToInteger(packedFee, FEE_EXPONENT_BIT_WIDTH, FEE_MANTISSA_BIT_WIDTH, 10);
}

export function isTransactionFeePackable(amount: BigNumberish): boolean {
    return closestPackableTransactionFee(amount).eq(amount);
}

export function buffer2bitsBE(buff) {
    const res = new Array(buff.length * 8);
    for (let i = 0; i < buff.length; i++) {
        const b = buff[i];
        res[i * 8] = (b & 0x80) !== 0 ? 1 : 0;
        res[i * 8 + 1] = (b & 0x40) !== 0 ? 1 : 0;
        res[i * 8 + 2] = (b & 0x20) !== 0 ? 1 : 0;
        res[i * 8 + 3] = (b & 0x10) !== 0 ? 1 : 0;
        res[i * 8 + 4] = (b & 0x08) !== 0 ? 1 : 0;
        res[i * 8 + 5] = (b & 0x04) !== 0 ? 1 : 0;
        res[i * 8 + 6] = (b & 0x02) !== 0 ? 1 : 0;
        res[i * 8 + 7] = (b & 0x01) !== 0 ? 1 : 0;
    }
    return res;
}

export function sleep(ms) {
    return new Promise((resolve) => setTimeout(resolve, ms));
}

export function isTokenETH(token: TokenLike): boolean {
    return token === 'ETH' || token === constants.AddressZero;
}

export class TokenSet {
    // TODO: Replace with hardcoded list of tokens for final version this is temporary solution
    //  so that we can get list of the supported from zksync node,
    constructor(private tokensBySymbol: Tokens) {}

    private resolveTokenObject(tokenLike: TokenLike) {
        if (this.tokensBySymbol[tokenLike]) {
            return this.tokensBySymbol[tokenLike];
        }

        for (const token of Object.values(this.tokensBySymbol)) {
            if (token.address.toLocaleLowerCase() == tokenLike.toLocaleLowerCase()) {
                return token;
            }
        }
        throw new Error(`Token ${tokenLike} is not supported`);
    }

    public isTokenTransferAmountPackable(tokenLike: TokenLike, amount: string): boolean {
        const parsedAmount = this.parseToken(tokenLike, amount);
        return isTransactionAmountPackable(parsedAmount);
    }

    public isTokenTransactionFeePackable(tokenLike: TokenLike, amount: string): boolean {
        const parsedAmount = this.parseToken(tokenLike, amount);
        return isTransactionFeePackable(parsedAmount);
    }

    public formatToken(tokenLike: TokenLike, amount: BigNumberish): string {
        const decimals = this.resolveTokenDecimals(tokenLike);
        return utils.formatUnits(amount, decimals);
    }

    public parseToken(tokenLike: TokenLike, amount: string): BigNumber {
        const decimals = this.resolveTokenDecimals(tokenLike);
        return utils.parseUnits(amount, decimals);
    }

    public resolveTokenDecimals(tokenLike: TokenLike): number {
        return this.resolveTokenObject(tokenLike).decimals;
    }

    public resolveTokenId(tokenLike: TokenLike): number {
        return this.resolveTokenObject(tokenLike).id;
    }

    public resolveTokenAddress(tokenLike: TokenLike): TokenAddress {
        return this.resolveTokenObject(tokenLike).address;
    }

    public resolveTokenSymbol(tokenLike: TokenLike): TokenSymbol {
        return this.resolveTokenObject(tokenLike).symbol;
    }
}

export function getChangePubkeyMessage(pubKeyHash: PubKeyHash, nonce: number, accountId: number): string {
    const msgNonce = utils.hexlify(serializeNonce(nonce));
    const msgAccId = utils.hexlify(serializeAccountId(accountId));
    const pubKeyHashHex = pubKeyHash.replace('sync:', '').toLowerCase();
    const message =
        `Register zkSync pubkey:\n\n` +
        `${pubKeyHashHex}\n` +
        `nonce: ${msgNonce}\n` +
        `account id: ${msgAccId}\n\n` +
        `Only sign this message for a trusted client!`;
    return message;
}

export function getSignedBytesFromMessage(message: utils.BytesLike | string, addPrefix: boolean): Uint8Array {
    let messageBytes = typeof message === 'string' ? utils.toUtf8Bytes(message) : utils.arrayify(message);
    if (addPrefix) {
        messageBytes = utils.concat([
            utils.toUtf8Bytes(`\x19Ethereum Signed Message:\n${messageBytes.length}`),
            messageBytes
        ]);
    }
    return messageBytes;
}

export async function signMessagePersonalAPI(signer: ethers.Signer, message: Uint8Array): Promise<string> {
    if (signer instanceof ethers.providers.JsonRpcSigner) {
        return signer.provider.send('personal_sign', [utils.hexlify(message), await signer.getAddress()]).then(
            (sign) => sign,
            (err) => {
                // We check for method name in the error string because error messages about invalid method name
                // often contain method name.
                if (err.message.includes('personal_sign')) {
                    // If no "personal_sign", use "eth_sign"
                    return signer.signMessage(message);
                }
                throw err;
            }
        );
    } else {
        return signer.signMessage(message);
    }
}

export async function verifyERC1271Signature(
    address: string,
    message: Uint8Array,
    signature: string,
    signerOrProvider: ethers.Signer | ethers.providers.Provider
): Promise<boolean> {
    const EIP1271_SUCCESS_VALUE = '0x1626ba7e';
    const hash = utils.keccak256(message);
    const eip1271 = new ethers.Contract(address, IEIP1271_INTERFACE, signerOrProvider);
    const eipRetVal = await eip1271.isValidSignature(utils.hexlify(hash), signature);
    return eipRetVal === EIP1271_SUCCESS_VALUE;
}

export async function getEthSignatureType(
    provider: ethers.providers.Provider,
    message: string,
    signature: string,
    address: string
): Promise<EthSignerType> {
    const messageNoPrefix = getSignedBytesFromMessage(message, false);
    const messageWithPrefix = getSignedBytesFromMessage(message, true);

    const prefixedECDSASigner = utils.recoverAddress(utils.keccak256(messageWithPrefix), signature);
    if (prefixedECDSASigner.toLowerCase() === address.toLowerCase()) {
        return {
            verificationMethod: 'ECDSA',
            isSignedMsgPrefixed: true
        };
    }

    const notPrefixedMsgECDSASigner = utils.recoverAddress(utils.keccak256(messageNoPrefix), signature);
    if (notPrefixedMsgECDSASigner.toLowerCase() === address.toLowerCase()) {
        return {
            verificationMethod: 'ECDSA',
            isSignedMsgPrefixed: false
        };
    }

    return {
        verificationMethod: 'ERC-1271',
        isSignedMsgPrefixed: true
    };
}

function removeAddressPrefix(address: Address | PubKeyHash): string {
    if (address.startsWith('0x')) return address.substr(2);

    if (address.startsWith('sync:')) return address.substr(5);

    throw new Error("ETH address must start with '0x' and PubKeyHash must start with 'sync:'");
}

// PubKeyHash or eth address
export function serializeAddress(address: Address | PubKeyHash): Uint8Array {
    const prefixlessAddress = removeAddressPrefix(address);

    const addressBytes = utils.arrayify(`0x${prefixlessAddress}`);
    if (addressBytes.length !== 20) {
        throw new Error('Address must be 20 bytes long');
    }

    return addressBytes;
}

export function serializeAccountId(accountId: number): Uint8Array {
    if (accountId < 0) {
        throw new Error('Negative account id');
    }
    if (accountId >= MAX_NUMBER_OF_ACCOUNTS) {
        throw new Error('AccountId is too big');
    }
    return numberToBytesBE(accountId, 4);
}

export function serializeTokenId(tokenId: number): Uint8Array {
    if (tokenId < 0) {
        throw new Error('Negative tokenId');
    }
    if (tokenId >= MAX_NUMBER_OF_TOKENS) {
        throw new Error('TokenId is too big');
    }
    return numberToBytesBE(tokenId, 2);
}

export function serializeAmountPacked(amount: BigNumberish): Uint8Array {
    return packAmountChecked(BigNumber.from(amount));
}

export function serializeAmountFull(amount: BigNumberish): Uint8Array {
    const bnAmount = BigNumber.from(amount);
    return utils.zeroPad(utils.arrayify(bnAmount), 16);
}

export function serializeFeePacked(fee: BigNumberish): Uint8Array {
    return packFeeChecked(BigNumber.from(fee));
}

export function serializeNonce(nonce: number): Uint8Array {
    if (nonce < 0) {
        throw new Error('Negative nonce');
    }
    return numberToBytesBE(nonce, 4);
}

export function serializeTransfer(transfer: Transfer): Uint8Array {
    const type = new Uint8Array([5]); // tx type
    const accountId = serializeAccountId(transfer.accountId);
    const from = serializeAddress(transfer.from);
    const to = serializeAddress(transfer.to);
    const token = serializeTokenId(transfer.token);
    const amount = serializeAmountPacked(transfer.amount);
    const fee = serializeFeePacked(transfer.fee);
    const nonce = serializeNonce(transfer.nonce);
    return ethers.utils.concat([type, accountId, from, to, token, amount, fee, nonce]);
}

function numberToBytesBE(number: number, bytes: number): Uint8Array {
    const result = new Uint8Array(bytes);
    for (let i = bytes - 1; i >= 0; i--) {
        result[i] = number & 0xff;
        number >>= 8;
    }
    return result;
}<|MERGE_RESOLUTION|>--- conflicted
+++ resolved
@@ -1,10 +1,5 @@
-<<<<<<< HEAD
-import { utils, constants, ethers, BigNumber, BigNumberish } from "ethers";
-import { PubKeyHash, TokenAddress, TokenLike, Tokens, TokenSymbol, EthSignerType, Address, Transfer } from "./types";
-=======
 import { utils, constants, ethers, BigNumber, BigNumberish } from 'ethers';
-import { PubKeyHash, TokenAddress, TokenLike, Tokens, TokenSymbol, EthSignerType, Address } from './types';
->>>>>>> ae30d8f4
+import { PubKeyHash, TokenAddress, TokenLike, Tokens, TokenSymbol, EthSignerType, Address, Transfer } from './types';
 
 // Max number of tokens for the current version, it is determined by the zkSync circuit implementation.
 const MAX_NUMBER_OF_TOKENS = 128;
