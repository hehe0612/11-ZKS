--- conflicted
+++ resolved
@@ -28,12 +28,6 @@
     if (command == 'dev') {
         await utils.spawn(`yarn --silent --cwd contracts governance-add-erc20 add-multi-current-network localhost`);
     } else if (command == 'new') {
-<<<<<<< HEAD
-        await utils.spawn(`yarn --cwd contracts governance-add-erc20 add --tokenAddress ${address}`);
-    }
-}
-
-=======
         await utils.spawn(`yarn --cwd contracts governance-add-erc20 add ${address}`);
     }
 }
@@ -48,7 +42,6 @@
     await utils.spawn(`yarn --cwd contracts token-info info ${address}`);
 }
 
->>>>>>> 3c3dfc8f
 // installs all dependencies and builds our js packages
 export async function yarn() {
     await utils.spawn('yarn');
@@ -85,11 +78,7 @@
 }
 
 export async function revertReason(txHash: string, web3url?: string) {
-<<<<<<< HEAD
-    await utils.spawn(`cd contracts && yarn run ts-node scripts/revert-reason.ts ${txHash} ${web3url || ''}`);
-=======
     await utils.spawn(`yarn contracts ts-node scripts/revert-reason.ts ${txHash} ${web3url || ''}`);
->>>>>>> 3c3dfc8f
 }
 
 export async function explorer() {
@@ -163,8 +152,6 @@
     });
 
 command
-<<<<<<< HEAD
-=======
     .command('server-add-erc20 <address> <symbol> <decimals>')
     .description('add testnet erc20 token to the zkSynk server')
     .action(async (address: string, symbol: string, decimals: string) => {
@@ -180,7 +167,6 @@
     });
 
 command
->>>>>>> 3c3dfc8f
     .command('plonk-setup [powers]')
     .description('download missing keys')
     .action(async (powers?: string) => {
