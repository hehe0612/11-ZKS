--- conflicted
+++ resolved
@@ -74,15 +74,9 @@
     /// @param _address Validator address
     function requireActiveValidator(address _address) public view {
         require(
-<<<<<<< HEAD
             validators[_address],
             "grr21"
         ); // grr21 - validator is not active
-=======
-            isValidTokenId(_tokenId),
-            "grd11"
-        ); // grd11 - unknown token id
->>>>>>> 869e48bd
     }
 
     /// @notice Validate token id (must be less than total tokens amount)
