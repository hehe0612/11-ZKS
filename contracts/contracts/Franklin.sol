pragma solidity ^0.5.0;

import "../node_modules/openzeppelin-solidity/contracts/token/ERC20/IERC20.sol";

import "./Storage.sol";
import "./Config.sol";
import "./Events.sol";

import "./Bytes.sol";
import "./Operations.sol";
import "./ReentrancyGuard.sol";


/// @title zkSync main contract
/// @author Matter Labs
contract Franklin is UpgradeableMaster, Storage, Config, Events, ReentrancyGuard {

    // Upgrade functional

    /// @notice Notice period before activation preparation status of upgrade mode
    function upgradeNoticePeriod() external returns (uint) {
        return UPGRADE_NOTICE_PERIOD;
    }

    /// @notice Notification that upgrade notice period started
    function upgradeNoticePeriodStarted() external {

    }

    /// @notice Notification that upgrade preparation status is activated
    function upgradePreparationStarted() external {
        upgradePreparationActive = true;
        upgradePreparationActivationTime = now;
    }

    /// @notice Notification that upgrade canceled
    function upgradeCanceled() external {
        upgradePreparationActive = false;
        upgradePreparationActivationTime = 0;
    }

    /// @notice Notification that upgrade finishes
    function upgradeFinishes() external {
        upgradePreparationActive = false;
        upgradePreparationActivationTime = 0;
    }

    /// @notice Checks that contract is ready for upgrade
    /// @return bool flag indicating that contract is ready for upgrade
    function readyForUpgrade() external returns (bool) {
        return !exodusMode && totalOpenPriorityRequests == 0;
    }

    // // Migration

    // // Address of the new version of the contract to migrate accounts to
    // // Can be proposed by network governor
    // address public migrateTo;

    // // Migration deadline: after this ETH block number migration may happen with the contract
    // // entering exodus mode for all users who have not opted in for migration
    // uint32  public migrateByBlock;

    // // Flag for the new contract to indicate that the migration has been sealed
    // bool    public migrationSealed;

    // mapping (uint32 => bool) tokenMigrated;

    constructor() public {}

    /// @notice Franklin contract initialization. Can be external because Proxy contract intercepts illegal calls of this function.
    /// @param initializationParameters Encoded representation of initialization parameters:
    /// _governanceAddress The address of Governance contract
    /// _verifierAddress The address of Verifier contract
    /// _ // FIXME: remove _genesisAccAddress
    /// _genesisRoot Genesis blocks (first block) root
    function initialize(bytes calldata initializationParameters) external {
        initializeReentrancyGuard();

        (
        address _governanceAddress,
        address _verifierAddress,
        ,
        bytes32 _genesisRoot
        ) = abi.decode(initializationParameters, (address, address, address, bytes32));

        verifier = Verifier(_verifierAddress);
        governance = Governance(_governanceAddress);

        blocks[0].stateRoot = _genesisRoot;
    }

    /// @notice Sends tokens
    /// @param _token Token address
    /// @param _to Address of recipient
    /// @param _amount Amount of tokens to transfer
    /// @return bool flag indicating that transfer is successful
    function sendERC20NoRevert(address _token, address _to, uint128 _amount) internal returns (bool) {
        (bool callSuccess, bytes memory callReturnValueEncoded) = _token.call.gas(ERC20_WITHDRAWAL_GAS_LIMIT)(
            abi.encodeWithSignature("transfer(address,uint256)", _to, uint256(_amount))
        );
        bool callReturnValue = abi.decode(callReturnValueEncoded, (bool));
        return callSuccess && callReturnValue;
    }

    /// @notice executes pending withdrawals
    /// @param _n The number of withdrawals to complete starting from oldest
    function completeWithdrawals(uint32 _n) external nonReentrant {
        // TODO: when switched to multi validators model we need to add incentive mechanism to call complete.
        uint32 toProcess = minU32(_n, numberOfPendingWithdrawals);
        uint32 startIndex = firstPendingWithdrawalIndex;
        numberOfPendingWithdrawals -= toProcess;
        if (numberOfPendingWithdrawals == 0) {
            firstPendingWithdrawalIndex = 0;
        } else {
            firstPendingWithdrawalIndex += toProcess;
        }

        for (uint32 i = startIndex; i < startIndex + toProcess; ++i) {
            uint16 tokenId = pendingWithdrawals[i].tokenId;
            address to = pendingWithdrawals[i].to;
            // send fails are ignored hence there is always a direct way to withdraw.
            delete pendingWithdrawals[i];

            bytes22 packedBalanceKey = packAddressAndTokenId(to, tokenId);
            uint128 amount = balancesToWithdraw[packedBalanceKey].balanceToWithdraw;
            // amount is zero means funds has been withdrawn with withdrawETH or withdrawERC20
            if (amount != 0) {
                // avoid reentrancy attack by using subtract and not "= 0" and changing local state before external call
                balancesToWithdraw[packedBalanceKey].balanceToWithdraw -= amount;
                bool sent = false;
                if (tokenId == 0) {
                    address payable toPayable = address(uint160(to));
                    sent = toPayable.send(amount);
                } else {
                    address tokenAddr = governance.tokenAddresses(tokenId);
                    require(tokenAddr != address(0), "cwd11"); // unknown tokenId
                    sent = sendERC20NoRevert(tokenAddr, to, amount);
                }
                if (!sent) {
                    balancesToWithdraw[packedBalanceKey].balanceToWithdraw += amount;
                }
            }
        }
    }

    function minU32(uint32 a, uint32 b) internal pure returns (uint32) {
        return a < b ? a : b;
    }

    function minU64(uint64 a, uint64 b) internal pure returns (uint64) {
        return a < b ? a : b;
    }

    /// @notice Accrues users balances from deposit priority requests in Exodus mode
    /// @dev WARNING: Only for Exodus mode
    /// @dev Canceling may take several separate transactions to be completed
    /// @param _requests number of requests to process
    function cancelOutstandingDepositsForExodusMode(uint64 _requests) external nonReentrant {
        require(exodusMode, "coe01"); // exodus mode not active
        require(_requests > 0, "coe02"); // provided zero number of requests
        require(totalOpenPriorityRequests > 0, "coe03"); // no priority requests left
        uint64 toProcess = minU64(totalOpenPriorityRequests, _requests);
        for (uint64 i = 0; i < toProcess; i++) {
            uint64 id = firstPriorityRequestId + i;
            if (priorityRequests[id].opType == Operations.OpType.Deposit) {
                Operations.Deposit memory op = Operations.readDepositPubdata(priorityRequests[id].pubData, 0);
                bytes22 packedBalanceKey = packAddressAndTokenId(op.owner, op.tokenId);
                balancesToWithdraw[packedBalanceKey].balanceToWithdraw += op.amount;
            }
            delete priorityRequests[id];
        }
        firstPriorityRequestId += toProcess;
        totalOpenPriorityRequests -= toProcess;
    }

    /// @notice Deposit ETH to Layer 2 - transfer ether from user into contract, validate it, register deposit
    /// @param _franklinAddr The receiver Layer 2 address
    function depositETH(address _franklinAddr) external payable nonReentrant {
        requireActive();
        registerDeposit(0, uint128(msg.value), _franklinAddr);
    }

    /// @notice Withdraw ETH to Layer 1 - register withdrawal and transfer ether to sender
    /// @param _amount Ether amount to withdraw
    function withdrawETH(uint128 _amount) external nonReentrant {
        registerSingleWithdrawal(0, _amount);
        msg.sender.transfer(_amount);
    }

    /// @notice Deposit ERC20 token to Layer 2 - transfer ERC20 tokens from user into contract, validate it, register deposit
    /// @param _token Token address
    /// @param _amount Token amount
    /// @param _franklinAddr Receiver Layer 2 address
    function depositERC20(IERC20 _token, uint128 _amount, address _franklinAddr) external nonReentrant {
        requireActive();

        // Get token id by its address
        uint16 tokenId = governance.validateTokenAddress(address(_token));

        uint256 balance_before = _token.balanceOf(address(this));
        require(_token.transferFrom(msg.sender, address(this), _amount), "fd012"); // token transfer failed deposit
        uint256 balance_after = _token.balanceOf(address(this));
        require(balance_after == balance_before + uint256(_amount), "det11"); // det11 - incorrect token balance diff
        require(balance_after >= balance_before, "det12"); // det12 - token balance overflow

        registerDeposit(tokenId, _amount, _franklinAddr);
    }

    /// @notice Withdraw ERC20 token to Layer 1 - register withdrawal and transfer ERC20 to sender
    /// @param _token Token address
    /// @param _amount amount to withdraw
    function withdrawERC20(IERC20 _token, uint128 _amount) external nonReentrant {
        uint16 tokenId = governance.validateTokenAddress(address(_token));
        registerSingleWithdrawal(tokenId, _amount);
        require(_token.transfer(msg.sender, _amount), "fw011"); // token transfer failed withdraw
    }

    /// @notice Register full exit request - pack pubdata, add priority request
    /// @param _accountId Numerical id of the account
    /// @param _token Token address, 0 address for ether
    function fullExit (uint24 _accountId, address _token) external nonReentrant {
        requireActive();

        uint16 tokenId;
        if (_token == address(0)) {
            tokenId = 0;
        } else {
            tokenId = governance.validateTokenAddress(_token);
        }

        // Priority Queue request
        Operations.FullExit memory op = Operations.FullExit({
            accountId:  _accountId,
            owner:      msg.sender,
            tokenId:    tokenId,
            amount:     0 // unknown at this point
        });
        bytes memory pubData = Operations.writeFullExitPubdata(op);
        addPriorityRequest(Operations.OpType.FullExit, pubData);

        // User must fill storage slot of balancesToWithdraw(msg.sender, tokenId) with nonzero value
        // In this case operator should just overwrite this slot during confirming withdrawal
        bytes22 packedBalanceKey = packAddressAndTokenId(msg.sender, tokenId);
        balancesToWithdraw[packedBalanceKey].gasReserveValue = 0xff;
    }

    /// @notice Register deposit request - pack pubdata, add priority request and emit OnchainDeposit event
    /// @param _token Token by id
    /// @param _amount Token amount
    /// @param _owner Receiver
    function registerDeposit(
        uint16 _token,
        uint128 _amount,
        address _owner
    ) internal {
        require(governance.isValidTokenId(_token), "rgd11"); // invalid token id

        // Priority Queue request
        Operations.Deposit memory op = Operations.Deposit({
            owner:      _owner,
            tokenId:    _token,
            amount:     _amount
        });
        bytes memory pubData = Operations.writeDepositPubdata(op);
        addPriorityRequest(Operations.OpType.Deposit, pubData);

        emit OnchainDeposit(
            msg.sender,
            _token,
            _amount,
            _owner
        );
    }

    /// @notice Register withdrawal - update user balances and emit OnchainWithdrawal event
    /// @param _token - token by id
    /// @param _amount - token amount
    function registerSingleWithdrawal(uint16 _token, uint128 _amount) internal {
        bytes22 packedBalanceKey = packAddressAndTokenId(msg.sender, _token);
        uint128 balance = balancesToWithdraw[packedBalanceKey].balanceToWithdraw;
        require(balance >= _amount, "frw11"); // insufficient balance withdraw
        balancesToWithdraw[packedBalanceKey].balanceToWithdraw = balance - _amount;
        emit OnchainWithdrawal(
            msg.sender,
            _token,
            _amount
        );
    }

    /// @notice Commit block - collect onchain operations, create its commitment, emit BlockCommit event
    /// @param _blockNumber Block number
    /// @param _feeAccount Account to collect fees
    /// @param _newRoot New tree root
    /// @param _publicData Operations pubdata
    /// @param _ethWitness Data passed to ethereum outside pubdata of the circuit.
    /// @param _ethWitnessSizes Amount of eth witness bytes for the corresponding operation.
    ///
    /// _blockNumber is not necessary but it may help to catch server-side errors.
    function commitBlock(
        uint32 _blockNumber,
        uint24 _feeAccount,
        bytes32 _newRoot,
        bytes calldata _publicData,
        bytes calldata _ethWitness,
        uint32[] calldata _ethWitnessSizes
    ) external nonReentrant {
        bytes memory publicData = _publicData;

        requireActive();
        require(_blockNumber == totalBlocksCommitted + 1, "fck11"); // only commit next block
        governance.requireActiveValidator(msg.sender);
        require(!isBlockCommitmentExpired(), "fck12"); // committed blocks had expired
        if(!triggerExodusIfNeeded()) {
            // Unpack onchain operations and store them.
            // Get priority operations number for this block.
            uint64 prevTotalCommittedPriorityRequests = totalCommittedPriorityRequests;

            bytes32 withdrawalsDataHash = collectOnchainOps(publicData, _ethWitness, _ethWitnessSizes);

            uint64 nPriorityRequestProcessed = totalCommittedPriorityRequests - prevTotalCommittedPriorityRequests;

            createCommittedBlock(_blockNumber, _feeAccount, _newRoot, publicData, withdrawalsDataHash, nPriorityRequestProcessed);
            totalBlocksCommitted++;

            emit BlockCommit(_blockNumber);
        }
    }

    /// @notice Store committed block structure to the storage.
    /// @param _nCommittedPriorityRequests - number of priority requests in block
    function createCommittedBlock(
        uint32 _blockNumber,
        uint24 _feeAccount,
        bytes32 _newRoot,
        bytes memory _publicData,
        bytes32 _withdrawalDataHash,
        uint64 _nCommittedPriorityRequests
    ) internal {
        require(_publicData.length % 8 == 0, "cbb10"); // Public data size is not multiple of 8

        uint32 blockChunks = uint32(_publicData.length / 8);
        require(verifier.isBlockSizeSupported(blockChunks), "ccb11");

        // Create block commitment for verification proof
        bytes32 commitment = createBlockCommitment(
            _blockNumber,
            _feeAccount,
            blocks[_blockNumber - 1].stateRoot,
            _newRoot,
            _publicData
        );

        blocks[_blockNumber] = Block(
            uint32(block.number), // committed at
            _nCommittedPriorityRequests, // number of priority onchain ops in block
            blockChunks,
            _withdrawalDataHash, // hash of onchain withdrawals data (will be used during checking block withdrawal data in verifyBlock function)
            commitment, // blocks' commitment
            _newRoot // new root
        );
    }

    /// @notice Gets operations packed in bytes array. Unpacks it and stores onchain operations.
    /// @param _publicData Operations packed in bytes array
    /// @param _ethWitness Eth witness that was posted with commit
    /// @param _ethWitnessSizes Amount of eth witness bytes for the corresponding operation.
    function collectOnchainOps(bytes memory _publicData, bytes memory _ethWitness, uint32[] memory _ethWitnessSizes)
        internal returns (bytes32 withdrawalsDataHash) {
        require(_publicData.length % 8 == 0, "fcs11"); // pubdata length must be a multiple of 8 because each chunk is 8 bytes

        uint256 pubDataPtr = 0;
        uint256 pubDataStartPtr = 0;
        uint256 pubDataEndPtr = 0;
        assembly {
            pubDataStartPtr := add(_publicData, 0x20)
            pubDataPtr := pubDataStartPtr
            pubDataEndPtr := add(pubDataStartPtr, mload(_publicData))
        }

        uint64 ethWitnessOffset = 0;
        uint16 processedOperationsRequiringEthWitness = 0;

        withdrawalsDataHash = keccak256("");

        while (pubDataPtr<pubDataEndPtr) {
            uint8 opType;
            // read operation type from public data (the first byte per each operation)
            assembly {
                opType := shr(0xf8, mload(pubDataPtr))
            }

            // cheap transfer operation processing
            if (opType == uint8(Operations.OpType.Transfer)) {
                pubDataPtr += TRANSFER_BYTES;
            } else {
                // other operations processing

                // calculation of public data offset
                uint256 pubdataOffset;
                assembly {
                    // Number of pubdata bytes processed equal to current pubData memory pointer minus pubData memory start pointer
                    pubdataOffset := sub(pubDataPtr, pubDataStartPtr)
                }

                if (opType == uint8(Operations.OpType.Noop)) {
                    pubDataPtr += NOOP_BYTES;
                } else if (opType == uint8(Operations.OpType.TransferToNew)) {
                    pubDataPtr += TRANSFER_TO_NEW_BYTES;
                } else if (opType == uint8(Operations.OpType.CloseAccount)) {
                    pubDataPtr += CLOSE_ACCOUNT_BYTES;
                } else if (opType == uint8(Operations.OpType.Deposit)) {
                    bytes memory pubData = Bytes.slice(_publicData, pubdataOffset + 1, DEPOSIT_BYTES - 1);

                    OnchainOperation memory onchainOp = OnchainOperation(
                        Operations.OpType.Deposit,
                        pubData
                    );
                    commitNextPriorityOperation(onchainOp);

                    pubDataPtr += DEPOSIT_BYTES;
                } else if (opType == uint8(Operations.OpType.PartialExit)) {
                    bool addToPendingWithdrawalsQueue = true;

                    Operations.PartialExit memory data = Operations.readPartialExitPubdata(_publicData, pubdataOffset + 1);
                    withdrawalsDataHash = keccak256(abi.encode(withdrawalsDataHash, addToPendingWithdrawalsQueue, data.owner, data.tokenId, data.amount));

                    pubDataPtr += PARTIAL_EXIT_BYTES;
                } else if (opType == uint8(Operations.OpType.FullExit)) {
                    bool addToPendingWithdrawalsQueue = false;

                    bytes memory pubData = Bytes.slice(_publicData, pubdataOffset + 1, FULL_EXIT_BYTES - 1);

                    Operations.FullExit memory data = Operations.readFullExitPubdata(pubData, 0);
                    withdrawalsDataHash = keccak256(abi.encode(withdrawalsDataHash, addToPendingWithdrawalsQueue, data.owner, data.tokenId, data.amount));

                    OnchainOperation memory onchainOp = OnchainOperation(
                        Operations.OpType.FullExit,
                        pubData
                    );
                    commitNextPriorityOperation(onchainOp);

                    pubDataPtr += FULL_EXIT_BYTES;
                } else if (opType == uint8(Operations.OpType.ChangePubKey)) {
                    require(processedOperationsRequiringEthWitness < _ethWitnessSizes.length, "fcs13"); // eth witness data malformed
                    Operations.ChangePubKey memory op = Operations.readChangePubKeyPubdata(_publicData, pubdataOffset + 1);

                    if (_ethWitnessSizes[processedOperationsRequiringEthWitness] != 0) {
                        bytes memory currentEthWitness = Bytes.slice(_ethWitness, ethWitnessOffset, _ethWitnessSizes[processedOperationsRequiringEthWitness]);

                        bool valid = verifyChangePubkeySignature(currentEthWitness, op.pubKeyHash, op.nonce, op.owner, op.accountId);
                        require(valid, "fpp15"); // failed to verify change pubkey hash signature
                    } else {
                        bool valid = authFacts[op.owner][op.nonce] == keccak256(abi.encodePacked(op.pubKeyHash));
                        require(valid, "fpp16"); // new pub key hash is not authenticated properly
                    }

                    ethWitnessOffset += _ethWitnessSizes[processedOperationsRequiringEthWitness];
                    processedOperationsRequiringEthWitness++;

                    pubDataPtr += CHANGE_PUBKEY_BYTES;
                } else {
                    revert("fpp14"); // unsupported op
                }
            }
        }
        require(pubDataPtr == pubDataEndPtr, "fcs12"); // last chunk exceeds pubdata
        require(ethWitnessOffset == _ethWitness.length, "fcs14"); // _ethWitness was not used completely
        require(processedOperationsRequiringEthWitness == _ethWitnessSizes.length, "fcs15"); // _ethWitnessSizes was not used completely
    }

    /// @notice Recovers signer's address from ethereum signature for given message
    /// @param _signature 65 bytes concatenated. R (32) + S (32) + V (1)
    /// @param _message signed message.
    /// @return address of the signer
    function recoverAddressFromEthSignature(bytes memory _signature, bytes memory _message) internal pure returns (address) {
        require(_signature.length == 2*ETH_SIGN_RS_BYTES + 1, "ves10"); // incorrect signature length
        require(ETH_SIGN_RS_BYTES == 32, "ves11");  // expected ETH_SIGN_RS_BYTES to be 32 bytes

        bytes32 signR;
        bytes32 signS;
        uint offset = 0;

        (offset, signR) = Bytes.readBytes32(_signature, offset);
        (offset, signS) = Bytes.readBytes32(_signature, offset);
        uint8 signV = uint8(_signature[offset]);

        return ecrecover(keccak256(_message), signV, signR, signS);
    }

<<<<<<< HEAD
    function verifyChangePubkeySignature(bytes memory _signature, bytes memory _newPkHash, uint32 _nonce, address _ethAddress, uint24 _accountId) internal pure returns (bool) {
        require(_newPkHash.length == 20, "vpk11"); // unexpected hash length

        bytes memory signedMessage = abi.encodePacked(
            "\x19Ethereum Signed Message:\n155",
            "Register zkSync pubkey:\n\n",
            "sync:", Bytes.bytesToHexASCIIBytes(_newPkHash),
            "\nnonce: 0x", Bytes.bytesToHexASCIIBytes(Bytes.toBytesFromUInt32(_nonce)),
            "\naccount id: 0x", Bytes.bytesToHexASCIIBytes(Bytes.toBytesFromUInt24(_accountId)),
=======
    function verifyChangePubkeySignature(bytes memory _signature, bytes20 _newPkHash, uint32 _nonce, address _ethAddress) internal pure returns (bool) {
        require(_newPkHash.length == 20, "vpk11"); // unexpected hash length

        bytes memory signedMessage = abi.encodePacked(
            "\x19Ethereum Signed Message:\n129",  // 129 is message length, update if changing the message
            "Register zkSync pubkey:\n\n",
            Bytes.bytesToHexASCIIBytes(abi.encodePacked(_newPkHash)),
            " nonce: 0x", Bytes.bytesToHexASCIIBytes(Bytes.toBytesFromUInt32(_nonce)),
>>>>>>> 3efd8203
            "\n\n",
            "Only sign this message for a trusted client!"
        );
        address recoveredAddress = recoverAddressFromEthSignature(_signature, signedMessage);
        return recoveredAddress == _ethAddress;
    }

    /// @notice Creates block commitment from its data
    /// @param _blockNumber Block number
    /// @param _feeAccount Account to collect fees
    /// @param _oldRoot Old tree root
    /// @param _newRoot New tree root
    /// @param _publicData Operations pubdata
    /// @return block commitment
    function createBlockCommitment(
        uint32 _blockNumber,
        uint24 _feeAccount,
        bytes32 _oldRoot,
        bytes32 _newRoot,
        bytes memory _publicData
    ) internal view returns (bytes32 commitment) {
        bytes32 hash = sha256(
            abi.encodePacked(uint256(_blockNumber), uint256(_feeAccount))
        );
        hash = sha256(abi.encodePacked(hash, uint256(_oldRoot)));
        hash = sha256(abi.encodePacked(hash, uint256(_newRoot)));

        /// The code below is equivalent to `commitment = sha256(abi.encodePacked(hash, _publicData))`

        /// We use inline assembly instead of this concise and readable code in order to avoid copying of `_publicData` (which saves ~90 gas per transfer operation).

        /// Specifically, we perform the following trick:
        /// First, replace the first 32 bytes of `_publicData` (where normally its length is stored) with the value of `hash`.
        /// Then, we call `sha256` precompile passing the `_publicData` pointer and the length of the concatenated byte buffer.
        /// Finally, we put the `_publicData.length` back to its original location (to the first word of `_publicData`).
        assembly {
            let hashResult := mload(0x40)
            let pubDataLen := mload(_publicData)
            mstore(_publicData, hash)
            // staticcall to the sha256 precompile at address 0x2
            let success := staticcall(
                gas,
                0x2,
                _publicData,
                add(pubDataLen, 0x20),
                hashResult,
                0x20
            )
            mstore(_publicData, pubDataLen)

            // Use "invalid" to make gas estimation work
            switch success case 0 { invalid() }

            commitment := mload(hashResult)
        }
    }

    function commitNextPriorityOperation(OnchainOperation memory _onchainOp) internal {
        uint64 cachedTotalCommitedPriorityRequests = totalCommittedPriorityRequests;
        require(totalOpenPriorityRequests > cachedTotalCommitedPriorityRequests, "vnp11"); // no more priority requests in queue

        uint64 _priorityRequestId = firstPriorityRequestId + cachedTotalCommitedPriorityRequests;
        Operations.OpType priorReqType = priorityRequests[_priorityRequestId].opType;
        bytes memory priorReqPubdata = priorityRequests[_priorityRequestId].pubData;

        require(priorReqType == _onchainOp.opType, "nvp12"); // incorrect priority op type

        if (_onchainOp.opType == Operations.OpType.Deposit) {
            require(Operations.depositPubdataMatch(priorReqPubdata, _onchainOp.pubData), "vnp13");
        } else if (_onchainOp.opType == Operations.OpType.FullExit) {
            require(Operations.fullExitPubdataMatch(priorReqPubdata, _onchainOp.pubData), "vnp14");
        } else {
            revert("vnp15"); // invalid or non-priority operation
        }

        totalCommittedPriorityRequests++;
    }

    /// @notice Processes onchain withdrawals. Full exit withdrawals will not be added to pending withdrawals queue
    /// @dev NOTICE: must process only withdrawals which hash matches with expectedWithdrawalsDataHash.
    /// @param withdrawalsData Withdrawals data
    /// @param expectedWithdrawalsDataHash Expected withdrawals data hash
    function processOnchainWithdrawals(bytes memory withdrawalsData, bytes32 expectedWithdrawalsDataHash)
        internal
    {
        require(withdrawalsData.length % ONCHAIN_WITHDRAWAL_BYTES == 0, "pow11"); // pow11 - withdrawalData length is not multiple of ONCHAIN_WITHDRAWAL_BYTES

        bytes32 withdrawalsDataHash = keccak256("");

        uint offset = 0;
        while (offset < withdrawalsData.length) {
            (bool addToPendingWithdrawalsQueue, address _to, uint16 _tokenId, uint128 _amount) = Operations.readWithdrawalData(withdrawalsData, offset);
            bytes22 packedBalanceKey = packAddressAndTokenId(_to, _tokenId);
            balancesToWithdraw[packedBalanceKey].balanceToWithdraw += _amount;
            if (addToPendingWithdrawalsQueue) {
                pendingWithdrawals[firstPendingWithdrawalIndex + numberOfPendingWithdrawals] = PendingWithdrawal(_to, _tokenId);
                numberOfPendingWithdrawals++;
            }

            withdrawalsDataHash = keccak256(abi.encode(withdrawalsDataHash, addToPendingWithdrawalsQueue, _to, _tokenId, _amount));
            offset += ONCHAIN_WITHDRAWAL_BYTES;
        }
        require(withdrawalsDataHash == expectedWithdrawalsDataHash, "pow12"); // pow12 - withdrawals data hash not matches with expected value
    }

    /// @notice Block verification.
    /// @notice Verify proof -> process onchain withdrawals (accrue balances from withdrawals) -> remove priority requests
    /// @param _blockNumber Block number
    /// @param _proof Block proof
    /// @param _withdrawalsData Block withdrawals data
    function verifyBlock(uint32 _blockNumber, uint256[] calldata _proof, bytes calldata _withdrawalsData)
        external nonReentrant
    {
        requireActive();
        require(_blockNumber == totalBlocksVerified + 1, "fvk11"); // only verify next block
        governance.requireActiveValidator(msg.sender);

        require(verifier.verifyBlockProof(_proof, blocks[_blockNumber].commitment, blocks[_blockNumber].chunks), "fvk13"); // proof verification failed

        processOnchainWithdrawals(_withdrawalsData, blocks[_blockNumber].withdrawalsDataHash);

        deleteRequests(
            blocks[_blockNumber].priorityOperations
        );

        totalBlocksVerified += 1;

        emit BlockVerification(_blockNumber);
    }

    /// @notice Checks whether oldest unverified block has expired
    /// @return bool flag that indicates whether oldest unverified block has expired
    function isBlockCommitmentExpired() internal view returns (bool) {
        return (
            totalBlocksCommitted > totalBlocksVerified &&
            blocks[totalBlocksVerified + 1].committedAtBlock > 0 &&
            block.number > blocks[totalBlocksVerified + 1].committedAtBlock + EXPECT_VERIFICATION_IN
        );
    }

    /// @notice Reverts unverified blocks
    /// @param _maxBlocksToRevert the maximum number blocks that will be reverted (use if can't revert all blocks because of gas limit).
    function revertBlocks(uint32 _maxBlocksToRevert) external nonReentrant {
        // TODO: limit who can call this method

        require(isBlockCommitmentExpired(), "rbs11"); // trying to revert non-expired blocks.

        uint32 blocksCommited = totalBlocksCommitted;
        uint32 blocksToRevert = minU32(_maxBlocksToRevert, blocksCommited - totalBlocksVerified);
        uint64 revertedPriorityRequests = 0;

        for (uint32 i = totalBlocksCommitted - blocksToRevert + 1; i <= blocksCommited; i++) {
            Block memory revertedBlock = blocks[i];
            require(revertedBlock.committedAtBlock > 0, "frk11"); // block not found

            revertedPriorityRequests += revertedBlock.priorityOperations;

            delete blocks[i];
        }

        blocksCommited = blocksToRevert;
        totalBlocksCommitted -= blocksToRevert;
        totalCommittedPriorityRequests -= revertedPriorityRequests;

        emit BlocksRevert(totalBlocksVerified, blocksCommited);
    }

    /// @notice Checks that upgrade preparation is active and it is in lock period (period when contract will not add any new priority requests)
    function upgradePreparationLockStatus() public returns (bool) {
        return upgradePreparationActive && now < upgradePreparationActivationTime + UPGRADE_PREPARATION_LOCK_PERIOD;
    }

    /// @notice Checks that current state not is exodus mode
    function requireActive() internal view {
        require(!exodusMode, "fre11"); // exodus mode activated
    }

    /// @notice Checks if Exodus mode must be entered. If true - enters exodus mode and emits ExodusMode event.
    /// @dev Exodus mode must be entered in case of current ethereum block number is higher than the oldest
    /// @dev of existed priority requests expiration block number.
    /// @return bool flag that is true if the Exodus mode must be entered.
    function triggerExodusIfNeeded() public returns (bool) {
        bool trigger = block.number >= priorityRequests[firstPriorityRequestId].expirationBlock &&
            priorityRequests[firstPriorityRequestId].expirationBlock != 0;
        if (trigger) {
            if (!exodusMode) {
                exodusMode = true;
                emit ExodusMode();
            }
            return true;
        } else {
            return false;
        }
    }

    /// @notice Withdraws token from Franklin to root chain in case of exodus mode. User must provide proof that he owns funds
    /// @param _accountId Id of the account in the tree
    /// @param _proof Proof
    /// @param _tokenId Verified token id
<<<<<<< HEAD
    /// @param _amount Amount for owner
    function exit(uint24 _accountId, uint16 _tokenId, uint128 _amount, uint256[] calldata _proof) external {
        require(exodusMode, "fet11"); // must be in exodus mode
        require(!exited[_accountId][_tokenId], "fet12"); // already exited
        require(verifier.verifyExitProof(blocks[totalBlocksVerified].stateRoot, _accountId, msg.sender, _tokenId, _amount, _proof), "fet13"); // verification failed

        balancesToWithdraw[msg.sender][_tokenId].balanceToWithdraw += _amount;
        exited[_accountId][_tokenId] = true;
=======
    /// @param _amount Amount for owner (must be total amount, not part of it)
    function exit(uint16 _tokenId, uint128 _amount, uint256[] calldata _proof) external nonReentrant {
        bytes22 packedBalanceKey = packAddressAndTokenId(msg.sender, _tokenId);
        require(exodusMode, "fet11"); // must be in exodus mode
        require(!exited[packedBalanceKey], "fet12"); // already exited
        require(verifier.verifyExitProof(blocks[totalBlocksVerified].stateRoot, msg.sender, _tokenId, _amount, _proof), "fet13"); // verification failed

        balancesToWithdraw[packedBalanceKey].balanceToWithdraw += _amount;
        exited[packedBalanceKey] = true;
>>>>>>> 3efd8203
    }

    function setAuthPubkeyHash(bytes calldata _pubkey_hash, uint32 _nonce) external nonReentrant {
        require(_pubkey_hash.length == PUBKEY_HASH_BYTES, "ahf10"); // PubKeyHash should be 20 bytes.
        require(authFacts[msg.sender][_nonce] == bytes32(0), "ahf11"); // auth fact for nonce should be empty

        authFacts[msg.sender][_nonce] = keccak256(_pubkey_hash);

        emit FactAuth(msg.sender, _nonce, _pubkey_hash);
    }

    // Priority queue

    /// @notice Saves priority request in storage
    /// @dev Calculates expiration block for request, store this request and emit NewPriorityRequest event
    /// @param _opType Rollup operation type
    /// @param _pubData Operation pubdata
    function addPriorityRequest(
        Operations.OpType _opType,
        bytes memory _pubData
    ) internal {
        require(!upgradePreparationLockStatus(), "apr11"); // apr11 - priority request can't be added during lock period of preparation of upgrade

        // Expiration block is: current block number + priority expiration delta
        uint256 expirationBlock = block.number + PRIORITY_EXPIRATION;

        uint64 nextPriorityRequestId =  firstPriorityRequestId + totalOpenPriorityRequests;

        priorityRequests[nextPriorityRequestId] = PriorityOperation({
            opType: _opType,
            pubData: _pubData,
            expirationBlock: expirationBlock
        });

        emit NewPriorityRequest(
            msg.sender,
            nextPriorityRequestId,
            _opType,
            _pubData,
            expirationBlock
        );

        totalOpenPriorityRequests++;
    }

    /// @notice Deletes processed priority requests
    /// @param _number The number of requests
    function deleteRequests(uint64 _number) internal {
        require(_number <= totalOpenPriorityRequests, "pcs21"); // number is higher than total priority requests number

        uint64 startIndex = firstPriorityRequestId;
        for (uint64 i = startIndex; i < startIndex + _number; i++) {
            delete priorityRequests[i];
        }

        totalOpenPriorityRequests -= _number;
        firstPriorityRequestId += _number;
        totalCommittedPriorityRequests -= _number;
    }

}<|MERGE_RESOLUTION|>--- conflicted
+++ resolved
@@ -488,26 +488,15 @@
         return ecrecover(keccak256(_message), signV, signR, signS);
     }
 
-<<<<<<< HEAD
-    function verifyChangePubkeySignature(bytes memory _signature, bytes memory _newPkHash, uint32 _nonce, address _ethAddress, uint24 _accountId) internal pure returns (bool) {
+    function verifyChangePubkeySignature(bytes memory _signature, bytes20 _newPkHash, uint32 _nonce, address _ethAddress, uint24 _accountId) internal pure returns (bool) {
         require(_newPkHash.length == 20, "vpk11"); // unexpected hash length
 
         bytes memory signedMessage = abi.encodePacked(
-            "\x19Ethereum Signed Message:\n155",
+            "\x19Ethereum Signed Message:\n150",
             "Register zkSync pubkey:\n\n",
-            "sync:", Bytes.bytesToHexASCIIBytes(_newPkHash),
-            "\nnonce: 0x", Bytes.bytesToHexASCIIBytes(Bytes.toBytesFromUInt32(_nonce)),
-            "\naccount id: 0x", Bytes.bytesToHexASCIIBytes(Bytes.toBytesFromUInt24(_accountId)),
-=======
-    function verifyChangePubkeySignature(bytes memory _signature, bytes20 _newPkHash, uint32 _nonce, address _ethAddress) internal pure returns (bool) {
-        require(_newPkHash.length == 20, "vpk11"); // unexpected hash length
-
-        bytes memory signedMessage = abi.encodePacked(
-            "\x19Ethereum Signed Message:\n129",  // 129 is message length, update if changing the message
-            "Register zkSync pubkey:\n\n",
-            Bytes.bytesToHexASCIIBytes(abi.encodePacked(_newPkHash)),
-            " nonce: 0x", Bytes.bytesToHexASCIIBytes(Bytes.toBytesFromUInt32(_nonce)),
->>>>>>> 3efd8203
+            Bytes.bytesToHexASCIIBytes(abi.encodePacked(_newPkHash)), "\n",
+            "nonce: 0x", Bytes.bytesToHexASCIIBytes(Bytes.toBytesFromUInt32(_nonce)), "\n",
+            "account id: 0x", Bytes.bytesToHexASCIIBytes(Bytes.toBytesFromUInt24(_accountId)),
             "\n\n",
             "Only sign this message for a trusted client!"
         );
@@ -707,26 +696,15 @@
     /// @param _accountId Id of the account in the tree
     /// @param _proof Proof
     /// @param _tokenId Verified token id
-<<<<<<< HEAD
-    /// @param _amount Amount for owner
-    function exit(uint24 _accountId, uint16 _tokenId, uint128 _amount, uint256[] calldata _proof) external {
+    /// @param _amount Amount for owner (must be total amount, not part of it)
+    function exit(uint24 _accountId, uint16 _tokenId, uint128 _amount, uint256[] calldata _proof) external nonReentrant {
+        bytes22 packedBalanceKey = packAddressAndTokenId(msg.sender, _tokenId);
         require(exodusMode, "fet11"); // must be in exodus mode
         require(!exited[_accountId][_tokenId], "fet12"); // already exited
         require(verifier.verifyExitProof(blocks[totalBlocksVerified].stateRoot, _accountId, msg.sender, _tokenId, _amount, _proof), "fet13"); // verification failed
 
-        balancesToWithdraw[msg.sender][_tokenId].balanceToWithdraw += _amount;
+        balancesToWithdraw[packedBalanceKey].balanceToWithdraw += _amount;
         exited[_accountId][_tokenId] = true;
-=======
-    /// @param _amount Amount for owner (must be total amount, not part of it)
-    function exit(uint16 _tokenId, uint128 _amount, uint256[] calldata _proof) external nonReentrant {
-        bytes22 packedBalanceKey = packAddressAndTokenId(msg.sender, _tokenId);
-        require(exodusMode, "fet11"); // must be in exodus mode
-        require(!exited[packedBalanceKey], "fet12"); // already exited
-        require(verifier.verifyExitProof(blocks[totalBlocksVerified].stateRoot, msg.sender, _tokenId, _amount, _proof), "fet13"); // verification failed
-
-        balancesToWithdraw[packedBalanceKey].balanceToWithdraw += _amount;
-        exited[packedBalanceKey] = true;
->>>>>>> 3efd8203
     }
 
     function setAuthPubkeyHash(bytes calldata _pubkey_hash, uint32 _nonce) external nonReentrant {
