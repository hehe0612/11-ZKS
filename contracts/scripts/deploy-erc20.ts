--- conflicted
+++ resolved
@@ -1,4 +1,3 @@
-<<<<<<< HEAD
 import { Command } from "commander";
 import { deployContract } from "ethereum-waffle";
 import { ethers, Wallet } from "ethers";
@@ -9,13 +8,6 @@
 
 const testConfigPath = path.join(process.env.ZKSYNC_HOME as string, `etc/test_config/constant`);
 const ethTestConfig = JSON.parse(fs.readFileSync(`${testConfigPath}/eth.json`, { encoding: "utf-8" }));
-=======
-import { Command } from 'commander';
-import { deployContract } from 'ethereum-waffle';
-import { ethers, Wallet } from 'ethers';
-import { readContractCode } from '../src.ts/deploy';
-import { parseEther } from 'ethers/lib/utils';
->>>>>>> 1259956e
 
 const provider = new ethers.providers.JsonRpcProvider(process.env.WEB3_URL);
 const wallet = Wallet.fromMnemonic(ethTestConfig.mnemonic, "m/44'/60'/0'/0/1").connect(provider);
@@ -37,13 +29,8 @@
 
     await erc20.mint(wallet.address, parseEther('3000000000'));
     for (let i = 0; i < 10; ++i) {
-<<<<<<< HEAD
         const testWallet = Wallet.fromMnemonic(ethTestConfig.test_mnemonic as string, "m/44'/60'/0'/0/" + i).connect(provider);
         await erc20.mint(testWallet.address, parseEther("3000000000"));
-=======
-        const testWallet = Wallet.fromMnemonic(process.env.TEST_MNEMONIC, "m/44'/60'/0'/0/" + i).connect(provider);
-        await erc20.mint(testWallet.address, parseEther('3000000000'));
->>>>>>> 1259956e
     }
     token.address = erc20.address;
 
