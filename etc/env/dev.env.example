# Mnemonic can be generated here: https://bitcoinqrcodegenerator.win/bip39/

MNEMONIC="fine music test violin matrix prize squirrel panther purchase material script deal"
TEST_MNEMONIC="stuff slice staff easily soup parent arm payment cotton trade scatter struggle"

# Set in env file only for local development, for production, staging and testnet it is configured on k8s only.
OPERATOR_PRIVATE_KEY=27593fea79697e947890ecbecce7901b0008345e5d7259710d0dd5e500d040be

# Address to be used for zkSync account managing the interaction with a contract on Ethereum.
# Derived from the `OPERATOR_PRIVATE_KEY`.
OPERATOR_COMMIT_ETH_ADDRESS=0xde03a0B5963f75f1C8485B355fF6D30f3093BDE7

# Address to collect fees to.
# For development purposes, it equals to the `OPERATOR_COMMIT_ETH_ADDRESS`,
# but for production it has to manually be set to an address of an account
# exclusively owned by the node owner.
OPERATOR_FEE_ETH_ADDRESS=0xde03a0B5963f75f1C8485B355fF6D30f3093BDE7

# account stored on the local eth node.
GENESIS_ROOT=0x2d5ab622df708ab44944bb02377be85b6f27812e9ae520734873b7a193898ba4

WEB3_URL=http://localhost:8545
# Must be either "CoinMarketCap" or "CoinGecko"
TOKEN_PRICE_SOURCE=CoinGecko
COINMARKETCAP_BASE_URL=http://localhost:9876
COINGECKO_BASE_URL=http://localhost:9876

ETHERSCAN_API_KEY=""

# Client
UPGRADE_GATEKEEPER_ADDR=0x5E6D086F5eC079ADFF4FB3774CDf3e8D6a34F7E9
GOVERNANCE_TARGET_ADDR=0x5E6D086F5eC079ADFF4FB3774CDf3e8D6a34F7E9
VERIFIER_TARGET_ADDR=0x5E6D086F5eC079ADFF4FB3774CDf3e8D6a34F7E9
CONTRACT_TARGET_ADDR=0x5E6D086F5eC079ADFF4FB3774CDf3e8D6a34F7E9
CONTRACT_ADDR=0x70a0F165d6f8054d0d0CF8dFd4DD2005f0AF6B55
GOVERNANCE_ADDR=0x5E6D086F5eC079ADFF4FB3774CDf3e8D6a34F7E9
VERIFIER_ADDR=0xDAbb67b676F5b01FcC8997Cc8439846D0d8078ca
DEPLOY_FACTORY_ADDR=0xFC073319977e314F251EAE6ae6bE76B0B3BAeeCF
GENESIS_TX_HASH=0xb99ebfea46cbe05a21cd80fe5597d97b204befc52a16303f579c607dc1ac2e2e
CHAIN_ID=9
GAS_PRICE_FACTOR=1
ETH_NETWORK=localhost

# Set in env file only for local development, for production, staging and testnet it is configured on k8s only.
DATABASE_URL=postgres://postgres@localhost/plasma

DB_POOL_SIZE=10

# `eth_sender` options

ETH_WAIT_CONFIRMATIONS=1
ETH_EXPECTED_WAIT_TIME_BLOCK=30
# Node polling period in seconds.
ETH_TX_POLL_PERIOD=3
# The maximum amount of simultaneously sent Ethereum transactions.
ETH_MAX_TXS_IN_FLIGHT=3
# Gas price limit to be used by GasAdjuster until the statistics data is gathered.
# Defaults to 400 gwei (400 * 10^9 wei)
ETH_GAS_PRICE_DEFAULT_LIMIT=400000000000
# Interval between updates of the gas price limit (used by GasAdjuster) in seconds
# Defaults to 150 (avg time of 1 block is 15 seconds, thus ~10 ETH blocks)
ETH_GAS_PRICE_LIMIT_UPDATE_INTERVAL=150
# Interval between adding the Ethereum node gas price to the GasAdjuster (in seconds).
# Defaults to 15 seconds (1 Ethereum block)
ETH_GAS_PRICE_LIMIT_SAMPLE_INTERVAL=15
# Scale factor for gas price limit (used by GasAdjuster)
# Defaults to 1.5: every time we can increase the price by no more than 50%.
ETH_GAS_PRICE_LIMIT_SCALE_FACTOR=1.0
ETH_IS_ENABLED=true

# Prover options
# Interval values in milliseconds
PROVER_PREPARE_DATA_INTERVAL=500
PROVER_HEARTBEAT_INTERVAL=1000
PROVER_CYCLE_WAIT=500
PROVER_GONE_TIMEOUT=60000

# Download setup files from SETUP_NETWORK_DIR if PROVER_DOWNLOAD_SETUP=1 or use local files if PROVER_DOWNLOAD_SETUP=0
PROVER_DOWNLOAD_SETUP=false
# Network location of setup files
PROVER_SETUP_NETWORK_DIR="-"
# Used to configure env for docker
DOCKER_DUMMY_PROVER=false

REST_API_BIND=0.0.0.0:3001
HTTP_RPC_API_BIND=0.0.0.0:3030
WS_API_BIND=0.0.0.0:3031
RUST_BACKTRACE=1

# DigitalOcean

DO_TOKEN=""

KUBECONFIG=""

# Prover
BELLMAN_VERBOSE=1

# key dir ending with latest version of circuit commit hash
KEY_DIR=keys/plonk-3772d44

# actual supported block chunks sizes by verifier contract (determined by circuit size on setup boundaries)
# and setup powe needed to proof block of this size
SUPPORTED_BLOCK_CHUNKS_SIZES=6,30,74,150,334,678
SUPPORTED_BLOCK_CHUNKS_SIZES_SETUP_POWERS=21,22,23,24,25,26

BLOCK_CHUNK_SIZES=6
ACCOUNT_TREE_DEPTH=32
BALANCE_TREE_DEPTH=11


PROVER_SERVER_URL=http://0.0.0.0:8088
PROVER_SERVER_BIND=0.0.0.0:8088
# Prover container kubernetes resources.(adjust according to BLOCK_CHUNK_SIZES selected)
PROVER_MIN_RESOURCES="{\"requests\": {\"cpu\": 1, \"memory\": \"6Gi\"}}"
# Number of idle provers running (to scale up faster)
IDLE_PROVERS=1

SERVER_API_HOST=localhost
SERVER_API_HOST_CERT=""
EXPLORER_HOST=localhost
EXPLORER_HOST_CERT=""

REQ_SERVER_TIMEOUT=10

REST_API_ADDR=http://localhost:3001
HTTP_RPC_API_ADDR=http://localhost:3030
WS_API_ADDR=ws://localhost:3031

API_REQUESTS_CACHES_SIZE=10000
RUST_LOG=storage=info,server=debug,prover=debug,plasma=info,eth_client=info,data_restore=info,dummy_prover=info,key_generator=info,exodus_test=info,loadtest=info,server_supervisor=info,kube=debug,dev_ticker=info,models=info

# Server container kubernetes resoruces.
SERVER_CONTAINER_RESOURCES="{\"requests\": {\"cpu\": 2, \"memory\": \"500Mi\"}}"

IMAGE_TAG=$(lasthash=$(git rev-parse HEAD) && echo ${lasthash:0:8})
ZKSYNC_ACTION=dont_ask

# ETH watcher configuration
CONFIRMATIONS_FOR_ETH_EVENT=0
# poll interval milliseconds
ETH_WATCH_POLL_INTERVAL=300

# Time to process one miniblock (in ms)
MINIBLOCK_ITERATION_INTERVAL=1000
# Determines block formation time
MINIBLOCKS_ITERATIONS=50
# Determines block formation time if block contains fast withdrawals
FAST_BLOCK_MINIBLOCKS_ITERATIONS=20

PROMETHEUS_EXPORT_PORT=3312

<<<<<<< HEAD
# Fee increase coefficient for fast processing of withdrawal.
TICKER_FAST_PROCESSING_COEFF=10.0
=======
WITNESS_GENERATORS=8
>>>>>>> 5c346d6a
<|MERGE_RESOLUTION|>--- conflicted
+++ resolved
@@ -150,9 +150,8 @@
 
 PROMETHEUS_EXPORT_PORT=3312
 
-<<<<<<< HEAD
 # Fee increase coefficient for fast processing of withdrawal.
 TICKER_FAST_PROCESSING_COEFF=10.0
-=======
-WITNESS_GENERATORS=8
->>>>>>> 5c346d6a
+
+# Amount of threads to use to generate witness for blocks.
+WITNESS_GENERATORS=8