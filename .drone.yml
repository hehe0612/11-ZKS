---
kind: pipeline
type: docker
name: tests

platform:
  os: linux
  arch: amd64

clone:
<<<<<<< HEAD
    depth: 10
volumes:
  - name: cache
    host:
      path: /drone-cache
services:
  - name: geth
    image: matterlabs/geth:latest
  - name: postgres
    image: postgres:10.4
trigger:
  event:
  - pull_request
  - cron
=======
  depth: 10

>>>>>>> 8d2373c2
steps:
- name: restore-cache
  image: drillster/drone-volume-cache
  settings:
    mount:
    - ./target/rust-ci-cache
    - ./keys/setup
    restore: true
  volumes:
  - name: cache
    path: /cache

- name: init
  image: matterlabs/ci
  commands:
  - export ZKSYNC_HOME=`pwd`
  - export PATH=$ZKSYNC_HOME/bin:$PATH
  - ci-prepare-env.sh
  - zksync dummy-prover ensure-disabled
  - zksync env ci
  - zksync yarn
  - zksync db-wait
  - zksync db-setup
  - zksync plonk-setup check || zksync plonk-setup download
  - zksync verify-keys unpack
  - zksync dummy-prover ensure-disabled
  depends_on:
  - restore-cache

- name: rust-checks
  image: matterlabs/ci
  commands:
  - export ZKSYNC_HOME=`pwd`
  - export PATH=$ZKSYNC_HOME/bin:$PATH
  - cargo fmt -- --check
  - f cargo clippy --tests --benches -- -D warnings
  depends_on:
  - init

- name: rust-build
  image: matterlabs/ci
  commands:
  - export ZKSYNC_HOME=`pwd`
  - export PATH=$ZKSYNC_HOME/bin:$PATH
  - f cargo build --release --all-targets
  - f cargo test --release --all-targets --no-run
  - f cargo test --release -p prover --no-run
  - f cargo test --release -p circuit --no-run
  - pushd core/storage
  - f cargo test --release -p storage --features "db_test" --no-run
  - popd
  - sccache --show-stats
  depends_on:
  - init

- name: run-genesis
  image: matterlabs/ci
  commands:
  - export ZKSYNC_HOME=`pwd`
  - export PATH=$ZKSYNC_HOME/bin:$PATH
  - zksync genesis
  depends_on:
  - rust-build

- name: circuit-rust-tests
  image: matterlabs/ci
  commands:
  - export ZKSYNC_HOME=`pwd`
  - export PATH=$ZKSYNC_HOME/bin:$PATH
  - zksync circuit-tests
  depends_on:
  - run-genesis

- name: non-circuit-rust-tests
  image: matterlabs/ci
  commands:
  - export ZKSYNC_HOME=`pwd`
  - export PATH=$ZKSYNC_HOME/bin:$PATH
  - zksync prover-tests
  - zksync db-test
  - f cargo test --release
  depends_on:
  - run-genesis

- name: build-contracts
  image: matterlabs/ci
  commands:
  - export ZKSYNC_HOME=`pwd`
  - export PATH=$ZKSYNC_HOME/bin:$PATH
  - zksync build-contracts
  depends_on:
  - init

- name: ganache
  image: matterlabs/ganache
  detach: true
  depends_on:
  - build-contracts
  - run-genesis

- name: redeploy-and-integration-testkit
  image: matterlabs/ci
  commands:
  - export ZKSYNC_HOME=`pwd`
  - export PATH=$ZKSYNC_HOME/bin:$PATH
  - zksync redeploy
  - zksync integration-testkit
  depends_on:
  - run-genesis
  - build-contracts
  - ganache

- name: contract-test
  image: matterlabs/ci
  commands:
  - export ZKSYNC_HOME=`pwd`
  - export PATH=$ZKSYNC_HOME/bin:$PATH
  - zksync test-contracts
  depends_on:
  - build-contracts

- name: rebuild-cache
  image: drillster/drone-volume-cache
  settings:
    mount:
    - ./target/rust-ci-cache
    - ./keys/setup
    rebuild: true
  volumes:
  - name: cache
    path: /cache
  depends_on:
  - redeploy-and-integration-testkit
<<<<<<< HEAD
  - rust-tests-and-checks
# SEND NOTIFICATION STEPS
- name: notify-success
  image: matterlabs/ci
  environment:
    ALERT_WEBHOOK_URL:
      from_secret: alert_webhook_url
  commands:
  - curl $ALERT_WEBHOOK_URL\?msg="Nightly build passed https://${DRONE_SYSTEM_HOST}/${DRONE_REPO}/${DRONE_BUILD_NUMBER}"
  depends_on:
  - rebuild_cache
- name: notify-failure
  image: matterlabs/ci
  environment:
    ALERT_WEBHOOK_URL:
      from_secret: alert_webhook_url
  commands:
  - curl $ALERT_WEBHOOK_URL\?msg="Nightly build is failed https://${DRONE_SYSTEM_HOST}/${DRONE_REPO}/${DRONE_BUILD_NUMBER}"
  when:
    status:
    - failure
=======
  - circuit-rust-tests
  - non-circuit-rust-tests

services:
- name: geth
  image: matterlabs/geth:latest

- name: postgres
  image: postgres:10.4

volumes:
- name: cache
  host:
    path: /drone-cache

trigger:
  event:
  - pull_request

>>>>>>> 8d2373c2
---
kind: pipeline
type: docker
name: integration-simple-fullexit

platform:
  os: linux
  arch: amd64

clone:
<<<<<<< HEAD
    depth: 10
volumes:
  - name: cache
    host:
      path: /drone-cache
services:
  - name: geth
    image: matterlabs/geth:latest
  - name: postgres
    image: postgres:10.4
trigger:
  event:
  - pull_request
  - cron
=======
  depth: 10

>>>>>>> 8d2373c2
steps:
- name: restore-cache
  image: drillster/drone-volume-cache
  settings:
    mount:
    - ./target/rust-ci-cache
    - ./keys/setup
    restore: true
  volumes:
  - name: cache
    path: /cache

- name: preparations-for-integration-simple
  image: matterlabs/ci
  commands:
  - export ZKSYNC_HOME=`pwd`
  - export PATH=$ZKSYNC_HOME/bin:$PATH
  - ci-prepare-env.sh
  - zksync env ci
  - zksync yarn
  - zksync db-wait
  - zksync db-setup
  - zksync verify-keys unpack
  - zksync genesis
  - zksync dummy-prover enable
  - f cargo build --release --bin server
  - f cargo build --release --bin dummy_prover
  depends_on:
  - restore-cache

- name: start-server-detached
  image: matterlabs/ci
  detach: true
  commands:
  - export ZKSYNC_HOME=`pwd`
  - export PATH=$ZKSYNC_HOME/bin:$PATH
  - zksync server
  depends_on:
  - preparations-for-integration-simple

- name: start-prover-detached
  image: matterlabs/ci
  detach: true
  commands:
  - export ZKSYNC_HOME=`pwd`
  - export PATH=$ZKSYNC_HOME/bin:$PATH
  - zksync dummy-prover
  depends_on:
  - preparations-for-integration-simple

- name: integration-simple
  image: matterlabs/ci
  commands:
  - export ZKSYNC_HOME=`pwd`
  - export PATH=$ZKSYNC_HOME/bin:$PATH
  - sleep 15
  - zksync integration-simple
  - zksync integration-full-exit
  depends_on:
  - start-server-detached
  - start-prover-detached

services:
- name: geth
  image: matterlabs/geth:latest

- name: postgres
  image: postgres:10.4

volumes:
- name: cache
  host:
    path: /drone-cache

trigger:
  event:
  - pull_request

---
kind: pipeline
type: docker
name: update-stage

platform:
  os: linux
  arch: amd64

clone:
  depth: 10

steps:
- name: restore-cache
  image: drillster/drone-volume-cache
  settings:
    mount:
    - ./target/rust-ci-cache
    - ./keys/setup
    restore: true
  volumes:
  - name: cache
    path: /cache

- name: init
  image: matterlabs/ci
  commands:
  - git checkout ${DRONE_COMMIT_SHA}
  - export ZKSYNC_HOME=`pwd`
  - export PATH=$ZKSYNC_HOME/bin:$PATH
  - echo -n $STAGE_ENV_BASE64| base64 --decode > $ZKSYNC_HOME/etc/env/stage.env
  - zksync env stage
  - zksync yarn
  - zksync plonk-setup check || zksync plonk-setup download
  - zksync verify-keys unpack
  - zksync build-contracts
  environment:
    STAGE_ENV_BASE64:
      from_secret: stage_env_base64
  depends_on:
  - restore-cache

- name: client-and-explorer-build
  image: matterlabs/ci
  commands:
  - export ZKSYNC_HOME=`pwd`
  - export PATH=$ZKSYNC_HOME/bin:$PATH
  - zksync env stage
  - zksync yarn
  - zksync dist-client > /dev/null
  - zksync dist-explorer > /dev/null
  depends_on:
  - init

- name: nginx-image-publish
  image: docker
  commands:
  - docker login -u $USERNAME -p $PASSWORD
  - docker build -t $REPO:${DRONE_COMMIT_SHA:0:8} -f $DOCKERFILE .
  - docker push $REPO:${DRONE_COMMIT_SHA:0:8}
  environment:
    DOCKERFILE: ./docker/nginx/Dockerfile
    PASSWORD:
      from_secret: docker_password
    REPO: matterlabs/nginx
    USERNAME:
      from_secret: docker_username
  volumes:
  - name: docker-sock
    path: /var/run/docker.sock
  depends_on:
  - client-and-explorer-build

- name: build-rust
  image: ekidd/rust-musl-builder
  commands:
  - export ZKSYNC_HOME=`pwd`
  - export PATH=$ZKSYNC_HOME/bin:$PATH
  - zksync env stage
  - sudo chown -R rust:rust /home/rust/.cargo/git /home/rust/.cargo/registry
  - sudo chown -R rust:rust ./target
  - f cargo build --release
  volumes:
  - name: cargo-git-musl
    path: /home/rust/.cargo/git
  - name: cargo-registry-musl
    path: /home/rust/.cargo/registry
  depends_on:
  - init

- name: server-supervisor-image-publish
  image: docker
  commands:
  - docker login -u $USERNAME -p $PASSWORD
  - docker build -t $REPO:${DRONE_COMMIT_SHA:0:8} -f $DOCKERFILE .
  - docker push $REPO:${DRONE_COMMIT_SHA:0:8}
  environment:
    DOCKERFILE: ./docker/server_supervisor/Dockerfile
    PASSWORD:
      from_secret: docker_password
    REPO: matterlabs/server_supervisor
    USERNAME:
      from_secret: docker_username
  volumes:
  - name: docker-sock
    path: /var/run/docker.sock
  depends_on:
  - build-rust

- name: server-image-publish
  image: docker
  commands:
  - docker login -u $USERNAME -p $PASSWORD
  - docker build -t $REPO:${DRONE_COMMIT_SHA:0:8} -f $DOCKERFILE .
  - docker push $REPO:${DRONE_COMMIT_SHA:0:8}
  environment:
    DOCKERFILE: ./docker/server/Dockerfile
    PASSWORD:
      from_secret: docker_password
    REPO: matterlabs/server
    USERNAME:
      from_secret: docker_username
  volumes:
  - name: docker-sock
    path: /var/run/docker.sock
  depends_on:
  - build-rust

- name: prover-image-publish
  image: docker
  commands:
  - docker login -u $USERNAME -p $PASSWORD
  - docker build -t $REPO:${DRONE_COMMIT_SHA:0:8} -f $DOCKERFILE .
  - docker push $REPO:${DRONE_COMMIT_SHA:0:8}
  environment:
    DOCKERFILE: ./docker/prover/Dockerfile
    PASSWORD:
      from_secret: docker_password
    REPO: matterlabs/prover
    USERNAME:
      from_secret: docker_username
  volumes:
  - name: docker-sock
    path: /var/run/docker.sock
  depends_on:
  - build-rust

- name: stage-deploy
  image: matterlabs/ci
  commands:
  - export ZKSYNC_HOME=`pwd`
  - export PATH=$ZKSYNC_HOME/bin:$PATH
  - echo -n $KUBECONFIG_BASE64 | base64 --decode > `pwd`/kubeconfig.yaml
  - python3 $ZKSYNC_HOME/bin/replace-env-variable.py $ZKSYNC_HOME/etc/env/stage.env KUBECONFIG=`pwd`/kubeconfig.yaml
  - zksync db-migrate
  - zksync apply-kubeconfig
  - zksync restart
  environment:
    KUBECONFIG_BASE64:
      from_secret: stage_kubeconfig_base64
  depends_on:
  - nginx-image-publish
  - server-image-publish
  - prover-image-publish

volumes:
- name: cache
  host:
    path: /drone-cache
- name: docker-sock
  host:
    path: /var/run/docker.sock
- name: cargo-git-musl
  host:
    path: /tmp/cargo-git-musl
- name: cargo-registry-musl
  host:
    path: /tmp/cargo-registry-musl

trigger:
  event:
  - promote
  target:
  - stage

---
kind: pipeline
type: docker
name: update-testnet

platform:
  os: linux
  arch: amd64

clone:
  depth: 1

steps:
- name: check out to commit
  image: matterlabs/ci
  commands:
  - git checkout ${DRONE_COMMIT_SHA}

- name: check-images-exist
  image: docker
  commands:
  - docker login -u $USERNAME -p $PASSWORD
  - docker pull matterlabs/server:${DRONE_COMMIT_SHA:0:8}
  - docker pull matterlabs/prover:${DRONE_COMMIT_SHA:0:8}
  - docker pull matterlabs/nginx:${DRONE_COMMIT_SHA:0:8}
  environment:
    ENV_BASE64:
      from_secret: ${ZKSYNC_ENV}_env_base64
    PASSWORD:
      from_secret: docker_password
    USERNAME:
      from_secret: docker_username
  volumes:
  - name: docker-sock
    path: /var/run/docker.sock

- name: testnet-deploy
  image: matterlabs/ci
  commands:
  - export ZKSYNC_HOME=`pwd`
  - export PATH=$ZKSYNC_HOME/bin:$PATH
  - echo -n $ENV_BASE64 | base64 --decode > $ZKSYNC_HOME/etc/env/${ZKSYNC_ENV}.env
  - zksync env ${ZKSYNC_ENV}
  - echo -n $KUBECONFIG_BASE64 | base64 --decode > `pwd`/kubeconfig.yaml
  - python3 $ZKSYNC_HOME/bin/replace-env-variable.py $ZKSYNC_HOME/etc/env/${ZKSYNC_ENV}.env KUBECONFIG=`pwd`/kubeconfig.yaml
  - zksync db-migrate
  - zksync apply-kubeconfig
  - zksync restart
  environment:
    ENV_BASE64:
      from_secret: ${ZKSYNC_ENV}_env_base64
    KUBECONFIG_BASE64:
      from_secret: ${ZKSYNC_ENV}_kubeconfig_base64

volumes:
- name: docker-sock
  host:
    path: /var/run/docker.sock

trigger:
  event:
  - promote
  target:
  - testnet
  - ropsten

...<|MERGE_RESOLUTION|>--- conflicted
+++ resolved
@@ -8,25 +8,8 @@
   arch: amd64
 
 clone:
-<<<<<<< HEAD
-    depth: 10
-volumes:
-  - name: cache
-    host:
-      path: /drone-cache
-services:
-  - name: geth
-    image: matterlabs/geth:latest
-  - name: postgres
-    image: postgres:10.4
-trigger:
-  event:
-  - pull_request
-  - cron
-=======
   depth: 10
 
->>>>>>> 8d2373c2
 steps:
 - name: restore-cache
   image: drillster/drone-volume-cache
@@ -160,29 +143,6 @@
     path: /cache
   depends_on:
   - redeploy-and-integration-testkit
-<<<<<<< HEAD
-  - rust-tests-and-checks
-# SEND NOTIFICATION STEPS
-- name: notify-success
-  image: matterlabs/ci
-  environment:
-    ALERT_WEBHOOK_URL:
-      from_secret: alert_webhook_url
-  commands:
-  - curl $ALERT_WEBHOOK_URL\?msg="Nightly build passed https://${DRONE_SYSTEM_HOST}/${DRONE_REPO}/${DRONE_BUILD_NUMBER}"
-  depends_on:
-  - rebuild_cache
-- name: notify-failure
-  image: matterlabs/ci
-  environment:
-    ALERT_WEBHOOK_URL:
-      from_secret: alert_webhook_url
-  commands:
-  - curl $ALERT_WEBHOOK_URL\?msg="Nightly build is failed https://${DRONE_SYSTEM_HOST}/${DRONE_REPO}/${DRONE_BUILD_NUMBER}"
-  when:
-    status:
-    - failure
-=======
   - circuit-rust-tests
   - non-circuit-rust-tests
 
@@ -202,7 +162,6 @@
   event:
   - pull_request
 
->>>>>>> 8d2373c2
 ---
 kind: pipeline
 type: docker
@@ -213,25 +172,8 @@
   arch: amd64
 
 clone:
-<<<<<<< HEAD
-    depth: 10
-volumes:
-  - name: cache
-    host:
-      path: /drone-cache
-services:
-  - name: geth
-    image: matterlabs/geth:latest
-  - name: postgres
-    image: postgres:10.4
-trigger:
-  event:
-  - pull_request
-  - cron
-=======
   depth: 10
 
->>>>>>> 8d2373c2
 steps:
 - name: restore-cache
   image: drillster/drone-volume-cache
@@ -561,4 +503,4 @@
   - testnet
   - ropsten
 
-...+...
